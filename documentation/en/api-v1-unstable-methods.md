# Groups
* [](#)
  * [Closing](#Closing)
  * [Discover](#Discover)
  * [Session](#Session)
  * [Shutdown](#Shutdown)
  * [Version](#Version)
* [Auth](#Auth)
  * [AuthNew](#AuthNew)
  * [AuthVerify](#AuthVerify)
* [Chain](#Chain)
  * [ChainBlockstoreInfo](#ChainBlockstoreInfo)
  * [ChainCheckBlockstore](#ChainCheckBlockstore)
  * [ChainDeleteObj](#ChainDeleteObj)
  * [ChainExport](#ChainExport)
  * [ChainGetBlock](#ChainGetBlock)
  * [ChainGetBlockMessages](#ChainGetBlockMessages)
  * [ChainGetEvents](#ChainGetEvents)
  * [ChainGetGenesis](#ChainGetGenesis)
  * [ChainGetMessage](#ChainGetMessage)
  * [ChainGetMessagesInTipset](#ChainGetMessagesInTipset)
  * [ChainGetNode](#ChainGetNode)
  * [ChainGetParentMessages](#ChainGetParentMessages)
  * [ChainGetParentReceipts](#ChainGetParentReceipts)
  * [ChainGetPath](#ChainGetPath)
  * [ChainGetTipSet](#ChainGetTipSet)
  * [ChainGetTipSetAfterHeight](#ChainGetTipSetAfterHeight)
  * [ChainGetTipSetByHeight](#ChainGetTipSetByHeight)
  * [ChainHasObj](#ChainHasObj)
  * [ChainHead](#ChainHead)
  * [ChainNotify](#ChainNotify)
  * [ChainPrune](#ChainPrune)
  * [ChainPutObj](#ChainPutObj)
  * [ChainReadObj](#ChainReadObj)
  * [ChainSetHead](#ChainSetHead)
  * [ChainStatObj](#ChainStatObj)
  * [ChainTipSetWeight](#ChainTipSetWeight)
* [Client](#Client)
  * [ClientCalcCommP](#ClientCalcCommP)
  * [ClientCancelDataTransfer](#ClientCancelDataTransfer)
  * [ClientCancelRetrievalDeal](#ClientCancelRetrievalDeal)
  * [ClientDataTransferUpdates](#ClientDataTransferUpdates)
  * [ClientDealPieceCID](#ClientDealPieceCID)
  * [ClientDealSize](#ClientDealSize)
  * [ClientExport](#ClientExport)
  * [ClientFindData](#ClientFindData)
  * [ClientGenCar](#ClientGenCar)
  * [ClientGetDealInfo](#ClientGetDealInfo)
  * [ClientGetDealStatus](#ClientGetDealStatus)
  * [ClientGetDealUpdates](#ClientGetDealUpdates)
  * [ClientGetRetrievalUpdates](#ClientGetRetrievalUpdates)
  * [ClientHasLocal](#ClientHasLocal)
  * [ClientImport](#ClientImport)
  * [ClientListDataTransfers](#ClientListDataTransfers)
  * [ClientListDeals](#ClientListDeals)
  * [ClientListImports](#ClientListImports)
  * [ClientListRetrievals](#ClientListRetrievals)
  * [ClientMinerQueryOffer](#ClientMinerQueryOffer)
  * [ClientQueryAsk](#ClientQueryAsk)
  * [ClientRemoveImport](#ClientRemoveImport)
  * [ClientRestartDataTransfer](#ClientRestartDataTransfer)
  * [ClientRetrieve](#ClientRetrieve)
  * [ClientRetrieveTryRestartInsufficientFunds](#ClientRetrieveTryRestartInsufficientFunds)
  * [ClientRetrieveWait](#ClientRetrieveWait)
  * [ClientStartDeal](#ClientStartDeal)
  * [ClientStatelessDeal](#ClientStatelessDeal)
* [Create](#Create)
  * [CreateBackup](#CreateBackup)
* [Eth](#Eth)
  * [EthAccounts](#EthAccounts)
  * [EthBlockNumber](#EthBlockNumber)
  * [EthCall](#EthCall)
  * [EthChainId](#EthChainId)
  * [EthEstimateGas](#EthEstimateGas)
  * [EthFeeHistory](#EthFeeHistory)
  * [EthGasPrice](#EthGasPrice)
  * [EthGetBalance](#EthGetBalance)
  * [EthGetBlockByHash](#EthGetBlockByHash)
  * [EthGetBlockByNumber](#EthGetBlockByNumber)
  * [EthGetBlockTransactionCountByHash](#EthGetBlockTransactionCountByHash)
  * [EthGetBlockTransactionCountByNumber](#EthGetBlockTransactionCountByNumber)
  * [EthGetCode](#EthGetCode)
  * [EthGetFilterChanges](#EthGetFilterChanges)
  * [EthGetFilterLogs](#EthGetFilterLogs)
  * [EthGetLogs](#EthGetLogs)
  * [EthGetStorageAt](#EthGetStorageAt)
  * [EthGetTransactionByBlockHashAndIndex](#EthGetTransactionByBlockHashAndIndex)
  * [EthGetTransactionByBlockNumberAndIndex](#EthGetTransactionByBlockNumberAndIndex)
  * [EthGetTransactionByHash](#EthGetTransactionByHash)
  * [EthGetTransactionCount](#EthGetTransactionCount)
  * [EthGetTransactionReceipt](#EthGetTransactionReceipt)
  * [EthMaxPriorityFeePerGas](#EthMaxPriorityFeePerGas)
  * [EthNewBlockFilter](#EthNewBlockFilter)
  * [EthNewFilter](#EthNewFilter)
  * [EthNewPendingTransactionFilter](#EthNewPendingTransactionFilter)
  * [EthProtocolVersion](#EthProtocolVersion)
  * [EthSendRawTransaction](#EthSendRawTransaction)
  * [EthSubscribe](#EthSubscribe)
  * [EthUninstallFilter](#EthUninstallFilter)
  * [EthUnsubscribe](#EthUnsubscribe)
* [Gas](#Gas)
  * [GasEstimateFeeCap](#GasEstimateFeeCap)
  * [GasEstimateGasLimit](#GasEstimateGasLimit)
  * [GasEstimateGasPremium](#GasEstimateGasPremium)
  * [GasEstimateMessageGas](#GasEstimateMessageGas)
* [I](#I)
  * [ID](#ID)
* [Log](#Log)
  * [LogAlerts](#LogAlerts)
  * [LogList](#LogList)
  * [LogSetLevel](#LogSetLevel)
* [Market](#Market)
  * [MarketAddBalance](#MarketAddBalance)
  * [MarketGetReserved](#MarketGetReserved)
  * [MarketReleaseFunds](#MarketReleaseFunds)
  * [MarketReserveFunds](#MarketReserveFunds)
  * [MarketWithdraw](#MarketWithdraw)
* [Miner](#Miner)
  * [MinerCreateBlock](#MinerCreateBlock)
  * [MinerGetBaseInfo](#MinerGetBaseInfo)
* [Mpool](#Mpool)
  * [MpoolBatchPush](#MpoolBatchPush)
  * [MpoolBatchPushMessage](#MpoolBatchPushMessage)
  * [MpoolBatchPushUntrusted](#MpoolBatchPushUntrusted)
  * [MpoolCheckMessages](#MpoolCheckMessages)
  * [MpoolCheckPendingMessages](#MpoolCheckPendingMessages)
  * [MpoolCheckReplaceMessages](#MpoolCheckReplaceMessages)
  * [MpoolClear](#MpoolClear)
  * [MpoolGetConfig](#MpoolGetConfig)
  * [MpoolGetNonce](#MpoolGetNonce)
  * [MpoolPending](#MpoolPending)
  * [MpoolPush](#MpoolPush)
  * [MpoolPushMessage](#MpoolPushMessage)
  * [MpoolPushUntrusted](#MpoolPushUntrusted)
  * [MpoolSelect](#MpoolSelect)
  * [MpoolSetConfig](#MpoolSetConfig)
  * [MpoolSub](#MpoolSub)
* [Msig](#Msig)
  * [MsigAddApprove](#MsigAddApprove)
  * [MsigAddCancel](#MsigAddCancel)
  * [MsigAddPropose](#MsigAddPropose)
  * [MsigApprove](#MsigApprove)
  * [MsigApproveTxnHash](#MsigApproveTxnHash)
  * [MsigCancel](#MsigCancel)
  * [MsigCancelTxnHash](#MsigCancelTxnHash)
  * [MsigCreate](#MsigCreate)
  * [MsigGetAvailableBalance](#MsigGetAvailableBalance)
  * [MsigGetPending](#MsigGetPending)
  * [MsigGetVested](#MsigGetVested)
  * [MsigGetVestingSchedule](#MsigGetVestingSchedule)
  * [MsigPropose](#MsigPropose)
  * [MsigRemoveSigner](#MsigRemoveSigner)
  * [MsigSwapApprove](#MsigSwapApprove)
  * [MsigSwapCancel](#MsigSwapCancel)
  * [MsigSwapPropose](#MsigSwapPropose)
* [Net](#Net)
  * [NetAddrsListen](#NetAddrsListen)
  * [NetAgentVersion](#NetAgentVersion)
  * [NetAutoNatStatus](#NetAutoNatStatus)
  * [NetBandwidthStats](#NetBandwidthStats)
  * [NetBandwidthStatsByPeer](#NetBandwidthStatsByPeer)
  * [NetBandwidthStatsByProtocol](#NetBandwidthStatsByProtocol)
  * [NetBlockAdd](#NetBlockAdd)
  * [NetBlockList](#NetBlockList)
  * [NetBlockRemove](#NetBlockRemove)
  * [NetConnect](#NetConnect)
  * [NetConnectedness](#NetConnectedness)
  * [NetDisconnect](#NetDisconnect)
  * [NetFindPeer](#NetFindPeer)
  * [NetLimit](#NetLimit)
  * [NetListening](#NetListening)
  * [NetPeerInfo](#NetPeerInfo)
  * [NetPeers](#NetPeers)
  * [NetPing](#NetPing)
  * [NetProtectAdd](#NetProtectAdd)
  * [NetProtectList](#NetProtectList)
  * [NetProtectRemove](#NetProtectRemove)
  * [NetPubsubScores](#NetPubsubScores)
  * [NetSetLimit](#NetSetLimit)
  * [NetStat](#NetStat)
  * [NetVersion](#NetVersion)
* [Node](#Node)
  * [NodeStatus](#NodeStatus)
* [Paych](#Paych)
  * [PaychAllocateLane](#PaychAllocateLane)
  * [PaychAvailableFunds](#PaychAvailableFunds)
  * [PaychAvailableFundsByFromTo](#PaychAvailableFundsByFromTo)
  * [PaychCollect](#PaychCollect)
  * [PaychFund](#PaychFund)
  * [PaychGet](#PaychGet)
  * [PaychGetWaitReady](#PaychGetWaitReady)
  * [PaychList](#PaychList)
  * [PaychNewPayment](#PaychNewPayment)
  * [PaychSettle](#PaychSettle)
  * [PaychStatus](#PaychStatus)
  * [PaychVoucherAdd](#PaychVoucherAdd)
  * [PaychVoucherCheckSpendable](#PaychVoucherCheckSpendable)
  * [PaychVoucherCheckValid](#PaychVoucherCheckValid)
  * [PaychVoucherCreate](#PaychVoucherCreate)
  * [PaychVoucherList](#PaychVoucherList)
  * [PaychVoucherSubmit](#PaychVoucherSubmit)
* [Raft](#Raft)
  * [RaftLeader](#RaftLeader)
  * [RaftState](#RaftState)
* [Start](#Start)
  * [StartTime](#StartTime)
* [State](#State)
  * [StateAccountKey](#StateAccountKey)
  * [StateActorCodeCIDs](#StateActorCodeCIDs)
  * [StateActorManifestCID](#StateActorManifestCID)
  * [StateAllMinerFaults](#StateAllMinerFaults)
  * [StateCall](#StateCall)
  * [StateChangedActors](#StateChangedActors)
  * [StateCirculatingSupply](#StateCirculatingSupply)
  * [StateCompute](#StateCompute)
  * [StateComputeDataCID](#StateComputeDataCID)
  * [StateDealProviderCollateralBounds](#StateDealProviderCollateralBounds)
  * [StateDecodeParams](#StateDecodeParams)
  * [StateEncodeParams](#StateEncodeParams)
  * [StateGetActor](#StateGetActor)
  * [StateGetAllocation](#StateGetAllocation)
  * [StateGetAllocationForPendingDeal](#StateGetAllocationForPendingDeal)
  * [StateGetAllocations](#StateGetAllocations)
  * [StateGetBeaconEntry](#StateGetBeaconEntry)
  * [StateGetClaim](#StateGetClaim)
  * [StateGetClaims](#StateGetClaims)
  * [StateGetNetworkParams](#StateGetNetworkParams)
  * [StateGetRandomnessFromBeacon](#StateGetRandomnessFromBeacon)
  * [StateGetRandomnessFromTickets](#StateGetRandomnessFromTickets)
  * [StateListActors](#StateListActors)
  * [StateListMessages](#StateListMessages)
  * [StateListMiners](#StateListMiners)
  * [StateLookupID](#StateLookupID)
  * [StateLookupRobustAddress](#StateLookupRobustAddress)
  * [StateMarketBalance](#StateMarketBalance)
  * [StateMarketDeals](#StateMarketDeals)
  * [StateMarketParticipants](#StateMarketParticipants)
  * [StateMarketStorageDeal](#StateMarketStorageDeal)
  * [StateMinerActiveSectors](#StateMinerActiveSectors)
  * [StateMinerAllocated](#StateMinerAllocated)
  * [StateMinerAvailableBalance](#StateMinerAvailableBalance)
  * [StateMinerDeadlines](#StateMinerDeadlines)
  * [StateMinerFaults](#StateMinerFaults)
  * [StateMinerInfo](#StateMinerInfo)
  * [StateMinerInitialPledgeCollateral](#StateMinerInitialPledgeCollateral)
  * [StateMinerPartitions](#StateMinerPartitions)
  * [StateMinerPower](#StateMinerPower)
  * [StateMinerPreCommitDepositForPower](#StateMinerPreCommitDepositForPower)
  * [StateMinerProvingDeadline](#StateMinerProvingDeadline)
  * [StateMinerRecoveries](#StateMinerRecoveries)
  * [StateMinerSectorAllocated](#StateMinerSectorAllocated)
  * [StateMinerSectorCount](#StateMinerSectorCount)
  * [StateMinerSectors](#StateMinerSectors)
  * [StateNetworkName](#StateNetworkName)
  * [StateNetworkVersion](#StateNetworkVersion)
  * [StateReadState](#StateReadState)
  * [StateReplay](#StateReplay)
  * [StateSearchMsg](#StateSearchMsg)
  * [StateSectorExpiration](#StateSectorExpiration)
  * [StateSectorGetInfo](#StateSectorGetInfo)
  * [StateSectorPartition](#StateSectorPartition)
  * [StateSectorPreCommitInfo](#StateSectorPreCommitInfo)
  * [StateVMCirculatingSupplyInternal](#StateVMCirculatingSupplyInternal)
  * [StateVerifiedClientStatus](#StateVerifiedClientStatus)
  * [StateVerifiedRegistryRootKey](#StateVerifiedRegistryRootKey)
  * [StateVerifierStatus](#StateVerifierStatus)
  * [StateWaitMsg](#StateWaitMsg)
* [Sync](#Sync)
  * [SyncCheckBad](#SyncCheckBad)
  * [SyncCheckpoint](#SyncCheckpoint)
  * [SyncIncomingBlocks](#SyncIncomingBlocks)
  * [SyncMarkBad](#SyncMarkBad)
  * [SyncState](#SyncState)
  * [SyncSubmitBlock](#SyncSubmitBlock)
  * [SyncUnmarkAllBad](#SyncUnmarkAllBad)
  * [SyncUnmarkBad](#SyncUnmarkBad)
  * [SyncValidateTipset](#SyncValidateTipset)
* [Wallet](#Wallet)
  * [WalletBalance](#WalletBalance)
  * [WalletDefaultAddress](#WalletDefaultAddress)
  * [WalletDelete](#WalletDelete)
  * [WalletExport](#WalletExport)
  * [WalletHas](#WalletHas)
  * [WalletImport](#WalletImport)
  * [WalletList](#WalletList)
  * [WalletNew](#WalletNew)
  * [WalletSetDefault](#WalletSetDefault)
  * [WalletSign](#WalletSign)
  * [WalletSignMessage](#WalletSignMessage)
  * [WalletValidateAddress](#WalletValidateAddress)
  * [WalletVerify](#WalletVerify)
## 


### Closing


Perms: read

Inputs: `null`

Response: `{}`

### Discover


Perms: read

Inputs: `null`

Response:
```json
{
  "info": {
    "title": "Lotus RPC API",
    "version": "1.2.1/generated=2020-11-22T08:22:42-06:00"
  },
  "methods": [],
  "openrpc": "1.2.6"
}
```

### Session


Perms: read

Inputs: `null`

Response: `"07070707-0707-0707-0707-070707070707"`

### Shutdown


Perms: admin

Inputs: `null`

Response: `{}`

### Version


Perms: read

Inputs: `null`

Response:
```json
{
  "Version": "string value",
  "APIVersion": 0,
  "BlockDelay": 0
}
```

## Auth


### AuthNew


Perms: admin

Inputs:
```json
[
  [
    "write"
  ]
]
```

Response: `"Ynl0ZSBhcnJheQ=="`

### AuthVerify


Perms: read

Inputs:
```json
[
  "string value"
]
```

Response:
```json
[
  "write"
]
```

## Chain
The Chain method group contains methods for interacting with the
blockchain, but that do not require any form of state computation.


### ChainBlockstoreInfo
ChainBlockstoreInfo returns some basic information about the blockstore


Perms: read

Inputs: `null`

Response:
```json
{
  "abc": 123
}
```

### ChainCheckBlockstore
ChainCheckBlockstore performs an (asynchronous) health check on the chain/state blockstore
if supported by the underlying implementation.


Perms: admin

Inputs: `null`

Response: `{}`

### ChainDeleteObj
ChainDeleteObj deletes node referenced by the given CID


Perms: admin

Inputs:
```json
[
  {
    "/": "bafy2bzacea3wsdh6y3a36tb3skempjoxqpuyompjbmfeyf34fi3uy6uue42v4"
  }
]
```

Response: `{}`

### ChainExport
ChainExport returns a stream of bytes with CAR dump of chain data.
The exported chain data includes the header chain from the given tipset
back to genesis, the entire genesis state, and the most recent 'nroots'
state trees.
If oldmsgskip is set, messages from before the requested roots are also not included.


Perms: read

Inputs:
```json
[
  10101,
  true,
  [
    {
      "/": "bafy2bzacea3wsdh6y3a36tb3skempjoxqpuyompjbmfeyf34fi3uy6uue42v4"
    },
    {
      "/": "bafy2bzacebp3shtrn43k7g3unredz7fxn4gj533d3o43tqn2p2ipxxhrvchve"
    }
  ]
]
```

Response: `"Ynl0ZSBhcnJheQ=="`

### ChainGetBlock
ChainGetBlock returns the block specified by the given CID.


Perms: read

Inputs:
```json
[
  {
    "/": "bafy2bzacea3wsdh6y3a36tb3skempjoxqpuyompjbmfeyf34fi3uy6uue42v4"
  }
]
```

Response:
```json
{
  "Miner": "f01234",
  "Ticket": {
    "VRFProof": null
  },
  "ElectionProof": null,
  "BeaconEntries": null,
  "WinPoStProof": null,
  "Parents": [
    {
      "/": "bafy2bzacea3wsdh6y3a36tb3skempjoxqpuyompjbmfeyf34fi3uy6uue42v4"
    }
  ],
  "ParentWeight": "0",
  "Height": 10101,
  "ParentStateRoot": null,
  "ParentMessageReceipts": null,
  "Messages": {
    "/": "bafy2bzacea3wsdh6y3a36tb3skempjoxqpuyompjbmfeyf34fi3uy6uue42v4"
  },
  "BLSAggregate": null,
  "Timestamp": 42,
  "BlockSig": null,
  "ForkSignaling": 0,
  "ParentBaseFee": "0"
}
```

### ChainGetBlockMessages
ChainGetBlockMessages returns messages stored in the specified block.

Note: If there are multiple blocks in a tipset, it's likely that some
messages will be duplicated. It's also possible for blocks in a tipset to have
different messages from the same sender at the same nonce. When that happens,
only the first message (in a block with lowest ticket) will be considered
for execution

NOTE: THIS METHOD SHOULD ONLY BE USED FOR GETTING MESSAGES IN A SPECIFIC BLOCK

DO NOT USE THIS METHOD TO GET MESSAGES INCLUDED IN A TIPSET
Use ChainGetParentMessages, which will perform correct message deduplication


Perms: read

Inputs:
```json
[
  {
    "/": "bafy2bzacea3wsdh6y3a36tb3skempjoxqpuyompjbmfeyf34fi3uy6uue42v4"
  }
]
```

Response:
```json
{
  "BlsMessages": null,
  "SecpkMessages": null,
  "Cids": [
    {
      "/": "bafy2bzacea3wsdh6y3a36tb3skempjoxqpuyompjbmfeyf34fi3uy6uue42v4"
    }
  ]
}
```

### ChainGetEvents
ChainGetEvents returns the events under an event AMT root CID.


Perms: read

Inputs:
```json
[
  {
    "/": "bafy2bzacea3wsdh6y3a36tb3skempjoxqpuyompjbmfeyf34fi3uy6uue42v4"
  }
]
```

Response:
```json
[
  {
    "Emitter": 1000,
    "Entries": [
      {
        "Flags": 7,
        "Key": "string value",
        "Value": "Ynl0ZSBhcnJheQ=="
      }
    ]
  }
]
```

### ChainGetGenesis
ChainGetGenesis returns the genesis tipset.


Perms: read

Inputs: `null`

Response:
```json
{
  "Cids": null,
  "Blocks": null,
  "Height": 0
}
```

### ChainGetMessage
ChainGetMessage reads a message referenced by the specified CID from the
chain blockstore.


Perms: read

Inputs:
```json
[
  {
    "/": "bafy2bzacea3wsdh6y3a36tb3skempjoxqpuyompjbmfeyf34fi3uy6uue42v4"
  }
]
```

Response:
```json
{
  "Version": 42,
  "To": "f01234",
  "From": "f01234",
  "Nonce": 42,
  "Value": "0",
  "GasLimit": 0,
  "GasFeeCap": "0",
  "GasPremium": "0",
  "Method": 1,
  "Params": "Ynl0ZSBhcnJheQ==",
  "CID": {
    "/": "bafy2bzacebnkgxcy5pyk763pyw5l2sbltrai3qga5k2rcvvpgpdx2stlegnz4"
  }
}
```

### ChainGetMessagesInTipset
ChainGetMessagesInTipset returns message stores in current tipset


Perms: read

Inputs:
```json
[
  [
    {
      "/": "bafy2bzacea3wsdh6y3a36tb3skempjoxqpuyompjbmfeyf34fi3uy6uue42v4"
    },
    {
      "/": "bafy2bzacebp3shtrn43k7g3unredz7fxn4gj533d3o43tqn2p2ipxxhrvchve"
    }
  ]
]
```

Response:
```json
[
  {
    "Cid": {
      "/": "bafy2bzacea3wsdh6y3a36tb3skempjoxqpuyompjbmfeyf34fi3uy6uue42v4"
    },
    "Message": {
      "Version": 42,
      "To": "f01234",
      "From": "f01234",
      "Nonce": 42,
      "Value": "0",
      "GasLimit": 0,
      "GasFeeCap": "0",
      "GasPremium": "0",
      "Method": 1,
      "Params": "Ynl0ZSBhcnJheQ==",
      "CID": {
        "/": "bafy2bzacebnkgxcy5pyk763pyw5l2sbltrai3qga5k2rcvvpgpdx2stlegnz4"
      }
    }
  }
]
```

### ChainGetNode


Perms: read

Inputs:
```json
[
  "string value"
]
```

Response:
```json
{
  "Cid": {
    "/": "bafy2bzacea3wsdh6y3a36tb3skempjoxqpuyompjbmfeyf34fi3uy6uue42v4"
  },
  "Obj": {}
}
```

### ChainGetParentMessages
ChainGetParentMessages returns messages stored in parent tipset of the
specified block.


Perms: read

Inputs:
```json
[
  {
    "/": "bafy2bzacea3wsdh6y3a36tb3skempjoxqpuyompjbmfeyf34fi3uy6uue42v4"
  }
]
```

Response:
```json
[
  {
    "Cid": {
      "/": "bafy2bzacea3wsdh6y3a36tb3skempjoxqpuyompjbmfeyf34fi3uy6uue42v4"
    },
    "Message": {
      "Version": 42,
      "To": "f01234",
      "From": "f01234",
      "Nonce": 42,
      "Value": "0",
      "GasLimit": 0,
      "GasFeeCap": "0",
      "GasPremium": "0",
      "Method": 1,
      "Params": "Ynl0ZSBhcnJheQ==",
      "CID": {
        "/": "bafy2bzacebnkgxcy5pyk763pyw5l2sbltrai3qga5k2rcvvpgpdx2stlegnz4"
      }
    }
  }
]
```

### ChainGetParentReceipts
ChainGetParentReceipts returns receipts for messages in parent tipset of
the specified block. The receipts in the list returned is one-to-one with the
messages returned by a call to ChainGetParentMessages with the same blockCid.


Perms: read

Inputs:
```json
[
  {
    "/": "bafy2bzacea3wsdh6y3a36tb3skempjoxqpuyompjbmfeyf34fi3uy6uue42v4"
  }
]
```

Response:
```json
[
  {
    "ExitCode": 0,
    "Return": "Ynl0ZSBhcnJheQ==",
<<<<<<< HEAD
    "GasUsed": 9,
    "EventsRoot": {
      "/": "bafy2bzacea3wsdh6y3a36tb3skempjoxqpuyompjbmfeyf34fi3uy6uue42v4"
    }
=======
    "GasUsed": 0
>>>>>>> 8504401d
  }
]
```

### ChainGetPath
ChainGetPath returns a set of revert/apply operations needed to get from
one tipset to another, for example:
```
       to
        ^
from   tAA
  ^     ^
tBA    tAB
 ^---*--^
     ^
    tRR
```
Would return `[revert(tBA), apply(tAB), apply(tAA)]`


Perms: read

Inputs:
```json
[
  [
    {
      "/": "bafy2bzacea3wsdh6y3a36tb3skempjoxqpuyompjbmfeyf34fi3uy6uue42v4"
    },
    {
      "/": "bafy2bzacebp3shtrn43k7g3unredz7fxn4gj533d3o43tqn2p2ipxxhrvchve"
    }
  ],
  [
    {
      "/": "bafy2bzacea3wsdh6y3a36tb3skempjoxqpuyompjbmfeyf34fi3uy6uue42v4"
    },
    {
      "/": "bafy2bzacebp3shtrn43k7g3unredz7fxn4gj533d3o43tqn2p2ipxxhrvchve"
    }
  ]
]
```

Response:
```json
[
  {
    "Type": "string value",
    "Val": {
      "Cids": null,
      "Blocks": null,
      "Height": 0
    }
  }
]
```

### ChainGetTipSet
ChainGetTipSet returns the tipset specified by the given TipSetKey.


Perms: read

Inputs:
```json
[
  [
    {
      "/": "bafy2bzacea3wsdh6y3a36tb3skempjoxqpuyompjbmfeyf34fi3uy6uue42v4"
    },
    {
      "/": "bafy2bzacebp3shtrn43k7g3unredz7fxn4gj533d3o43tqn2p2ipxxhrvchve"
    }
  ]
]
```

Response:
```json
{
  "Cids": null,
  "Blocks": null,
  "Height": 0
}
```

### ChainGetTipSetAfterHeight
ChainGetTipSetAfterHeight looks back for a tipset at the specified epoch.
If there are no blocks at the specified epoch, the first non-nil tipset at a later epoch
will be returned.


Perms: read

Inputs:
```json
[
  10101,
  [
    {
      "/": "bafy2bzacea3wsdh6y3a36tb3skempjoxqpuyompjbmfeyf34fi3uy6uue42v4"
    },
    {
      "/": "bafy2bzacebp3shtrn43k7g3unredz7fxn4gj533d3o43tqn2p2ipxxhrvchve"
    }
  ]
]
```

Response:
```json
{
  "Cids": null,
  "Blocks": null,
  "Height": 0
}
```

### ChainGetTipSetByHeight
ChainGetTipSetByHeight looks back for a tipset at the specified epoch.
If there are no blocks at the specified epoch, a tipset at an earlier epoch
will be returned.


Perms: read

Inputs:
```json
[
  10101,
  [
    {
      "/": "bafy2bzacea3wsdh6y3a36tb3skempjoxqpuyompjbmfeyf34fi3uy6uue42v4"
    },
    {
      "/": "bafy2bzacebp3shtrn43k7g3unredz7fxn4gj533d3o43tqn2p2ipxxhrvchve"
    }
  ]
]
```

Response:
```json
{
  "Cids": null,
  "Blocks": null,
  "Height": 0
}
```

### ChainHasObj
ChainHasObj checks if a given CID exists in the chain blockstore.


Perms: read

Inputs:
```json
[
  {
    "/": "bafy2bzacea3wsdh6y3a36tb3skempjoxqpuyompjbmfeyf34fi3uy6uue42v4"
  }
]
```

Response: `true`

### ChainHead
ChainHead returns the current head of the chain.


Perms: read

Inputs: `null`

Response:
```json
{
  "Cids": null,
  "Blocks": null,
  "Height": 0
}
```

### ChainNotify
ChainNotify returns channel with chain head updates.
First message is guaranteed to be of len == 1, and type == 'current'.


Perms: read

Inputs: `null`

Response:
```json
[
  {
    "Type": "string value",
    "Val": {
      "Cids": null,
      "Blocks": null,
      "Height": 0
    }
  }
]
```

### ChainPrune
ChainPrune prunes the stored chain state and garbage collects; only supported if you
are using the splitstore


Perms: admin

Inputs:
```json
[
  {
    "MovingGC": false,
    "RetainState": 0
  }
]
```

Response: `{}`

### ChainPutObj
ChainPutObj puts a given object into the block store


Perms: admin

Inputs:
```json
[
  {}
]
```

Response: `{}`

### ChainReadObj
ChainReadObj reads ipld nodes referenced by the specified CID from chain
blockstore and returns raw bytes.


Perms: read

Inputs:
```json
[
  {
    "/": "bafy2bzacea3wsdh6y3a36tb3skempjoxqpuyompjbmfeyf34fi3uy6uue42v4"
  }
]
```

Response: `"Ynl0ZSBhcnJheQ=="`

### ChainSetHead
ChainSetHead forcefully sets current chain head. Use with caution.


Perms: admin

Inputs:
```json
[
  [
    {
      "/": "bafy2bzacea3wsdh6y3a36tb3skempjoxqpuyompjbmfeyf34fi3uy6uue42v4"
    },
    {
      "/": "bafy2bzacebp3shtrn43k7g3unredz7fxn4gj533d3o43tqn2p2ipxxhrvchve"
    }
  ]
]
```

Response: `{}`

### ChainStatObj
ChainStatObj returns statistics about the graph referenced by 'obj'.
If 'base' is also specified, then the returned stat will be a diff
between the two objects.


Perms: read

Inputs:
```json
[
  {
    "/": "bafy2bzacea3wsdh6y3a36tb3skempjoxqpuyompjbmfeyf34fi3uy6uue42v4"
  },
  {
    "/": "bafy2bzacea3wsdh6y3a36tb3skempjoxqpuyompjbmfeyf34fi3uy6uue42v4"
  }
]
```

Response:
```json
{
  "Size": 42,
  "Links": 42
}
```

### ChainTipSetWeight
ChainTipSetWeight computes weight for the specified tipset.


Perms: read

Inputs:
```json
[
  [
    {
      "/": "bafy2bzacea3wsdh6y3a36tb3skempjoxqpuyompjbmfeyf34fi3uy6uue42v4"
    },
    {
      "/": "bafy2bzacebp3shtrn43k7g3unredz7fxn4gj533d3o43tqn2p2ipxxhrvchve"
    }
  ]
]
```

Response: `"0"`

## Client
The Client methods all have to do with interacting with the storage and
retrieval markets as a client


### ClientCalcCommP
ClientCalcCommP calculates the CommP for a specified file


Perms: write

Inputs:
```json
[
  "string value"
]
```

Response:
```json
{
  "Root": {
    "/": "bafy2bzacea3wsdh6y3a36tb3skempjoxqpuyompjbmfeyf34fi3uy6uue42v4"
  },
  "Size": 1024
}
```

### ClientCancelDataTransfer
ClientCancelDataTransfer cancels a data transfer with the given transfer ID and other peer


Perms: write

Inputs:
```json
[
  3,
  "12D3KooWGzxzKZYveHXtpG6AsrUJBcWxHBFS2HsEoGTxrMLvKXtf",
  true
]
```

Response: `{}`

### ClientCancelRetrievalDeal
ClientCancelRetrievalDeal cancels an ongoing retrieval deal based on DealID


Perms: write

Inputs:
```json
[
  5
]
```

Response: `{}`

### ClientDataTransferUpdates


Perms: write

Inputs: `null`

Response:
```json
{
  "TransferID": 0,
  "Status": 1,
  "BaseCID": null,
  "IsInitiator": false,
  "IsSender": false,
  "Voucher": "string value",
  "Message": "string value",
  "OtherPeer": "",
  "Transferred": 42,
  "Stages": {
    "Stages": [
      {
        "Name": "string value",
        "Description": "string value",
        "CreatedTime": "0001-01-01T00:00:00Z",
        "UpdatedTime": "0001-01-01T00:00:00Z",
        "Logs": [
          {
            "Log": "string value",
            "UpdatedTime": "0001-01-01T00:00:00Z"
          }
        ]
      }
    ]
  }
}
```

### ClientDealPieceCID
ClientCalcCommP calculates the CommP and data size of the specified CID


Perms: read

Inputs:
```json
[
  {
    "/": "bafy2bzacea3wsdh6y3a36tb3skempjoxqpuyompjbmfeyf34fi3uy6uue42v4"
  }
]
```

Response:
```json
{
  "PayloadSize": 0,
  "PieceSize": 0,
  "PieceCID": null
}
```

### ClientDealSize
ClientDealSize calculates real deal data size


Perms: read

Inputs:
```json
[
  {
    "/": "bafy2bzacea3wsdh6y3a36tb3skempjoxqpuyompjbmfeyf34fi3uy6uue42v4"
  }
]
```

Response:
```json
{
  "PayloadSize": 0,
  "PieceSize": 0
}
```

### ClientExport
ClientExport exports a file stored in the local filestore to a system file


Perms: admin

Inputs:
```json
[
  {
    "Root": {
      "/": "bafy2bzacea3wsdh6y3a36tb3skempjoxqpuyompjbmfeyf34fi3uy6uue42v4"
    },
    "DAGs": null,
    "FromLocalCAR": "",
    "DealID": 0
  },
  {
    "Path": "string value",
    "IsCAR": false
  }
]
```

Response: `{}`

### ClientFindData
ClientFindData identifies peers that have a certain file, and returns QueryOffers (one per peer).


Perms: read

Inputs:
```json
[
  {
    "/": "bafy2bzacea3wsdh6y3a36tb3skempjoxqpuyompjbmfeyf34fi3uy6uue42v4"
  },
  {
    "/": "bafy2bzacea3wsdh6y3a36tb3skempjoxqpuyompjbmfeyf34fi3uy6uue42v4"
  }
]
```

Response:
```json
[
  {
    "Err": "string value",
    "Root": {
      "/": "bafy2bzacea3wsdh6y3a36tb3skempjoxqpuyompjbmfeyf34fi3uy6uue42v4"
    },
    "Piece": {
      "/": "bafy2bzacea3wsdh6y3a36tb3skempjoxqpuyompjbmfeyf34fi3uy6uue42v4"
    },
    "Size": 42,
    "MinPrice": "0",
    "UnsealPrice": "0",
    "PricePerByte": "0",
    "PaymentInterval": 0,
    "PaymentIntervalIncrease": 0,
    "Miner": "f01234",
    "MinerPeer": {
<<<<<<< HEAD
      "Address": "f01234",
      "ID": "12D3KooWGzxzKZYveHXtpG6AsrUJBcWxHBFS2HsEoGTxrMLvKXtf",
      "PieceCID": {
        "/": "bafy2bzacea3wsdh6y3a36tb3skempjoxqpuyompjbmfeyf34fi3uy6uue42v4"
      }
=======
      "Address": "\u003cempty\u003e",
      "ID": "",
      "PieceCID": null
>>>>>>> 8504401d
    }
  }
]
```

### ClientGenCar
ClientGenCar generates a CAR file for the specified file.


Perms: write

Inputs:
```json
[
  {
    "Path": "string value",
    "IsCAR": false
  },
  "string value"
]
```

Response: `{}`

### ClientGetDealInfo
ClientGetDealInfo returns the latest information about a given deal.


Perms: read

Inputs:
```json
[
  {
    "/": "bafy2bzacea3wsdh6y3a36tb3skempjoxqpuyompjbmfeyf34fi3uy6uue42v4"
  }
]
```

Response:
```json
{
  "ProposalCid": null,
  "State": 42,
  "Message": "string value",
  "DealStages": null,
  "Provider": "f01234",
<<<<<<< HEAD
  "DataRef": {
    "TransferType": "string value",
    "Root": {
      "/": "bafy2bzacea3wsdh6y3a36tb3skempjoxqpuyompjbmfeyf34fi3uy6uue42v4"
    },
    "PieceCid": {
      "/": "bafy2bzacea3wsdh6y3a36tb3skempjoxqpuyompjbmfeyf34fi3uy6uue42v4"
    },
    "PieceSize": 1024,
    "RawBlockSize": 42
  },
  "PieceCID": {
    "/": "bafy2bzacea3wsdh6y3a36tb3skempjoxqpuyompjbmfeyf34fi3uy6uue42v4"
  },
=======
  "DataRef": null,
  "PieceCID": null,
>>>>>>> 8504401d
  "Size": 42,
  "PricePerEpoch": "0",
  "Duration": 42,
  "DealID": 0,
  "CreationTime": "0001-01-01T00:00:00Z",
  "Verified": true,
  "TransferChannelID": null,
  "DataTransfer": null
}
```

### ClientGetDealStatus
ClientGetDealStatus returns status given a code


Perms: read

Inputs:
```json
[
  42
]
```

Response: `"string value"`

### ClientGetDealUpdates
ClientGetDealUpdates returns the status of updated deals


Perms: write

Inputs: `null`

Response:
```json
{
  "ProposalCid": null,
  "State": 42,
  "Message": "string value",
  "DealStages": null,
  "Provider": "f01234",
<<<<<<< HEAD
  "DataRef": {
    "TransferType": "string value",
    "Root": {
      "/": "bafy2bzacea3wsdh6y3a36tb3skempjoxqpuyompjbmfeyf34fi3uy6uue42v4"
    },
    "PieceCid": {
      "/": "bafy2bzacea3wsdh6y3a36tb3skempjoxqpuyompjbmfeyf34fi3uy6uue42v4"
    },
    "PieceSize": 1024,
    "RawBlockSize": 42
  },
  "PieceCID": {
    "/": "bafy2bzacea3wsdh6y3a36tb3skempjoxqpuyompjbmfeyf34fi3uy6uue42v4"
  },
=======
  "DataRef": null,
  "PieceCID": null,
>>>>>>> 8504401d
  "Size": 42,
  "PricePerEpoch": "\u003cnil\u003e",
  "Duration": 42,
  "DealID": 0,
  "CreationTime": "0001-01-01T00:00:00Z",
  "Verified": true,
  "TransferChannelID": null,
  "DataTransfer": null
}
```

### ClientGetRetrievalUpdates
ClientGetRetrievalUpdates returns status of updated retrieval deals


Perms: write

Inputs: `null`

Response:
```json
{
<<<<<<< HEAD
  "PayloadCID": {
    "/": "bafy2bzacea3wsdh6y3a36tb3skempjoxqpuyompjbmfeyf34fi3uy6uue42v4"
  },
  "ID": 5,
  "PieceCID": {
    "/": "bafy2bzacea3wsdh6y3a36tb3skempjoxqpuyompjbmfeyf34fi3uy6uue42v4"
  },
  "PricePerByte": "0",
  "UnsealPrice": "0",
=======
  "PayloadCID": null,
  "ID": 0,
  "PieceCID": null,
  "PricePerByte": "\u003cnil\u003e",
  "UnsealPrice": "\u003cnil\u003e",
>>>>>>> 8504401d
  "Status": 0,
  "Message": "string value",
  "Provider": "12D3KooWGzxzKZYveHXtpG6AsrUJBcWxHBFS2HsEoGTxrMLvKXtf",
  "BytesReceived": 0,
  "BytesPaidFor": 0,
  "TotalPaid": "\u003cnil\u003e",
  "TransferChannelID": null,
  "DataTransfer": null,
  "Event": 5
}
```

### ClientHasLocal
ClientHasLocal indicates whether a certain CID is locally stored.


Perms: write

Inputs:
```json
[
  {
    "/": "bafy2bzacea3wsdh6y3a36tb3skempjoxqpuyompjbmfeyf34fi3uy6uue42v4"
  }
]
```

Response: `true`

### ClientImport
ClientImport imports file under the specified path into filestore.


Perms: admin

Inputs:
```json
[
  {
    "Path": "string value",
    "IsCAR": false
  }
]
```

Response:
```json
{
  "Root": {
    "/": "bafy2bzacea3wsdh6y3a36tb3skempjoxqpuyompjbmfeyf34fi3uy6uue42v4"
  },
  "ImportID": 0
}
```

### ClientListDataTransfers
ClientListTransfers returns the status of all ongoing transfers of data


Perms: write

Inputs: `null`

Response:
```json
[
  {
    "TransferID": 0,
    "Status": 1,
    "BaseCID": null,
    "IsInitiator": false,
    "IsSender": false,
    "Voucher": "string value",
    "Message": "string value",
    "OtherPeer": "",
    "Transferred": 42,
    "Stages": {
      "Stages": [
        {
          "Name": "string value",
          "Description": "string value",
          "CreatedTime": "0001-01-01T00:00:00Z",
          "UpdatedTime": "0001-01-01T00:00:00Z",
          "Logs": [
            {
              "Log": "string value",
              "UpdatedTime": "0001-01-01T00:00:00Z"
            }
          ]
        }
      ]
    }
  }
]
```

### ClientListDeals
ClientListDeals returns information about the deals made by the local client.


Perms: write

Inputs: `null`

Response:
```json
[
  {
    "ProposalCid": null,
    "State": 42,
    "Message": "string value",
    "DealStages": null,
    "Provider": "f01234",
<<<<<<< HEAD
    "DataRef": {
      "TransferType": "string value",
      "Root": {
        "/": "bafy2bzacea3wsdh6y3a36tb3skempjoxqpuyompjbmfeyf34fi3uy6uue42v4"
      },
      "PieceCid": {
        "/": "bafy2bzacea3wsdh6y3a36tb3skempjoxqpuyompjbmfeyf34fi3uy6uue42v4"
      },
      "PieceSize": 1024,
      "RawBlockSize": 42
    },
    "PieceCID": {
      "/": "bafy2bzacea3wsdh6y3a36tb3skempjoxqpuyompjbmfeyf34fi3uy6uue42v4"
    },
=======
    "DataRef": null,
    "PieceCID": null,
>>>>>>> 8504401d
    "Size": 42,
    "PricePerEpoch": "0",
    "Duration": 42,
    "DealID": 0,
    "CreationTime": "0001-01-01T00:00:00Z",
    "Verified": true,
    "TransferChannelID": null,
    "DataTransfer": null
  }
]
```

### ClientListImports
ClientListImports lists imported files and their root CIDs


Perms: write

Inputs: `null`

Response:
```json
[
  {
    "Key": 50,
    "Err": "string value",
    "Root": {
      "/": "bafy2bzacea3wsdh6y3a36tb3skempjoxqpuyompjbmfeyf34fi3uy6uue42v4"
    },
    "Source": "string value",
    "FilePath": "",
    "CARPath": ""
  }
]
```

### ClientListRetrievals
ClientListRetrievals returns information about retrievals made by the local client


Perms: write

Inputs: `null`

Response:
```json
[
  {
<<<<<<< HEAD
    "PayloadCID": {
      "/": "bafy2bzacea3wsdh6y3a36tb3skempjoxqpuyompjbmfeyf34fi3uy6uue42v4"
    },
    "ID": 5,
    "PieceCID": {
      "/": "bafy2bzacea3wsdh6y3a36tb3skempjoxqpuyompjbmfeyf34fi3uy6uue42v4"
    },
=======
    "PayloadCID": null,
    "ID": 0,
    "PieceCID": null,
>>>>>>> 8504401d
    "PricePerByte": "0",
    "UnsealPrice": "0",
    "Status": 0,
    "Message": "string value",
    "Provider": "12D3KooWGzxzKZYveHXtpG6AsrUJBcWxHBFS2HsEoGTxrMLvKXtf",
    "BytesReceived": 0,
    "BytesPaidFor": 0,
    "TotalPaid": "0",
    "TransferChannelID": null,
    "DataTransfer": null,
    "Event": 5
  }
]
```

### ClientMinerQueryOffer
ClientMinerQueryOffer returns a QueryOffer for the specific miner and file.


Perms: read

Inputs:
```json
[
  "f01234",
  {
    "/": "bafy2bzacea3wsdh6y3a36tb3skempjoxqpuyompjbmfeyf34fi3uy6uue42v4"
  },
  {
    "/": "bafy2bzacea3wsdh6y3a36tb3skempjoxqpuyompjbmfeyf34fi3uy6uue42v4"
  }
]
```

Response:
```json
{
  "Err": "string value",
  "Root": {
    "/": "bafy2bzacea3wsdh6y3a36tb3skempjoxqpuyompjbmfeyf34fi3uy6uue42v4"
  },
  "Piece": {
    "/": "bafy2bzacea3wsdh6y3a36tb3skempjoxqpuyompjbmfeyf34fi3uy6uue42v4"
  },
  "Size": 42,
  "MinPrice": "\u003cnil\u003e",
  "UnsealPrice": "\u003cnil\u003e",
  "PricePerByte": "\u003cnil\u003e",
  "PaymentInterval": 0,
  "PaymentIntervalIncrease": 0,
  "Miner": "f01234",
  "MinerPeer": {
<<<<<<< HEAD
    "Address": "f01234",
    "ID": "12D3KooWGzxzKZYveHXtpG6AsrUJBcWxHBFS2HsEoGTxrMLvKXtf",
    "PieceCID": {
      "/": "bafy2bzacea3wsdh6y3a36tb3skempjoxqpuyompjbmfeyf34fi3uy6uue42v4"
    }
=======
    "Address": "\u003cempty\u003e",
    "ID": "",
    "PieceCID": null
>>>>>>> 8504401d
  }
}
```

### ClientQueryAsk
ClientQueryAsk returns a signed StorageAsk from the specified miner.


Perms: read

Inputs:
```json
[
  "12D3KooWGzxzKZYveHXtpG6AsrUJBcWxHBFS2HsEoGTxrMLvKXtf",
  "f01234"
]
```

Response:
```json
{
  "Response": {
    "Price": "0",
    "VerifiedPrice": "0",
    "MinPieceSize": 0,
    "MaxPieceSize": 0,
    "Miner": "f01234",
    "Timestamp": 10101,
    "Expiry": 10101,
    "SeqNo": 0
  },
  "DealProtocols": null
}
```

### ClientRemoveImport
ClientRemoveImport removes file import


Perms: admin

Inputs:
```json
[
  50
]
```

Response: `{}`

### ClientRestartDataTransfer
ClientRestartDataTransfer attempts to restart a data transfer with the given transfer ID and other peer


Perms: write

Inputs:
```json
[
  3,
  "12D3KooWGzxzKZYveHXtpG6AsrUJBcWxHBFS2HsEoGTxrMLvKXtf",
  true
]
```

Response: `{}`

### ClientRetrieve
ClientRetrieve initiates the retrieval of a file, as specified in the order.


Perms: admin

Inputs:
```json
[
  {
    "Root": {
      "/": "bafy2bzacea3wsdh6y3a36tb3skempjoxqpuyompjbmfeyf34fi3uy6uue42v4"
    },
<<<<<<< HEAD
    "Piece": {
      "/": "bafy2bzacea3wsdh6y3a36tb3skempjoxqpuyompjbmfeyf34fi3uy6uue42v4"
    },
    "DataSelector": "Links/21/Hash/Links/42/Hash",
=======
    "Piece": null,
    "DataSelector": null,
>>>>>>> 8504401d
    "Size": 42,
    "Total": "0",
    "UnsealPrice": "\u003cnil\u003e",
    "PaymentInterval": 0,
    "PaymentIntervalIncrease": 0,
    "Client": "f01234",
    "Miner": "f01234",
<<<<<<< HEAD
    "MinerPeer": {
      "Address": "f01234",
      "ID": "12D3KooWGzxzKZYveHXtpG6AsrUJBcWxHBFS2HsEoGTxrMLvKXtf",
      "PieceCID": {
        "/": "bafy2bzacea3wsdh6y3a36tb3skempjoxqpuyompjbmfeyf34fi3uy6uue42v4"
      }
    }
=======
    "MinerPeer": null
>>>>>>> 8504401d
  }
]
```

Response:
```json
{
  "DealID": 0
}
```

### ClientRetrieveTryRestartInsufficientFunds
ClientRetrieveTryRestartInsufficientFunds attempts to restart stalled retrievals on a given payment channel
which are stuck due to insufficient funds


Perms: write

Inputs:
```json
[
  "f01234"
]
```

Response: `{}`

### ClientRetrieveWait
ClientRetrieveWait waits for retrieval to be complete


Perms: admin

Inputs:
```json
[
  5
]
```

Response: `{}`

### ClientStartDeal
ClientStartDeal proposes a deal with a miner.


Perms: admin

Inputs:
```json
[
  {
    "Data": {
      "TransferType": "",
      "Root": {
        "/": "bafy2bzacea3wsdh6y3a36tb3skempjoxqpuyompjbmfeyf34fi3uy6uue42v4"
      },
<<<<<<< HEAD
      "PieceCid": {
        "/": "bafy2bzacea3wsdh6y3a36tb3skempjoxqpuyompjbmfeyf34fi3uy6uue42v4"
      },
      "PieceSize": 1024,
      "RawBlockSize": 42
=======
      "PieceCid": null,
      "PieceSize": 0,
      "RawBlockSize": 0
>>>>>>> 8504401d
    },
    "Wallet": "f01234",
    "Miner": "f01234",
    "EpochPrice": "0",
    "MinBlocksDuration": 0,
    "ProviderCollateral": "0",
    "DealStartEpoch": 0,
    "FastRetrieval": false,
    "VerifiedDeal": false
  }
]
```

Response:
```json
{
  "/": "bafy2bzacea3wsdh6y3a36tb3skempjoxqpuyompjbmfeyf34fi3uy6uue42v4"
}
```

### ClientStatelessDeal
ClientStatelessDeal fire-and-forget-proposes an offline deal to a miner without subsequent tracking.


Perms: write

Inputs:
```json
[
  {
    "Data": {
      "TransferType": "",
      "Root": {
        "/": "bafy2bzacea3wsdh6y3a36tb3skempjoxqpuyompjbmfeyf34fi3uy6uue42v4"
      },
<<<<<<< HEAD
      "PieceCid": {
        "/": "bafy2bzacea3wsdh6y3a36tb3skempjoxqpuyompjbmfeyf34fi3uy6uue42v4"
      },
      "PieceSize": 1024,
      "RawBlockSize": 42
=======
      "PieceCid": null,
      "PieceSize": 0,
      "RawBlockSize": 0
>>>>>>> 8504401d
    },
    "Wallet": "f01234",
    "Miner": "f01234",
    "EpochPrice": "0",
    "MinBlocksDuration": 0,
    "ProviderCollateral": "0",
    "DealStartEpoch": 0,
    "FastRetrieval": false,
    "VerifiedDeal": false
  }
]
```

Response:
```json
{
  "/": "bafy2bzacea3wsdh6y3a36tb3skempjoxqpuyompjbmfeyf34fi3uy6uue42v4"
}
```

## Create


### CreateBackup
CreateBackup creates node backup onder the specified file name. The
method requires that the lotus daemon is running with the
LOTUS_BACKUP_BASE_PATH environment variable set to some path, and that
the path specified when calling CreateBackup is within the base path


Perms: admin

Inputs:
```json
[
  "string value"
]
```

Response: `{}`

## Eth
These methods are used for Ethereum-compatible JSON-RPC calls

EthAccounts will always return [] since we don't expect Lotus to manage private keys


### EthAccounts
There are not yet any comments for this method.

Perms: read

Inputs: `null`

Response:
```json
[
  "0x0707070707070707070707070707070707070707"
]
```

### EthBlockNumber
EthBlockNumber returns the height of the latest (heaviest) TipSet


Perms: read

Inputs: `null`

Response: `"0x5"`

### EthCall


Perms: read

Inputs:
```json
[
  {
    "from": "0x5cbeecf99d3fdb3f25e309cc264f240bb0664031",
    "to": "0x5cbeecf99d3fdb3f25e309cc264f240bb0664031",
    "gas": "0x5",
    "gasPrice": "0x0",
    "value": "0x0",
    "data": "0x07"
  },
  "string value"
]
```

Response: `"0x07"`

### EthChainId


Perms: read

Inputs: `null`

Response: `"0x5"`

### EthEstimateGas


Perms: read

Inputs:
```json
[
  {
    "from": "0x5cbeecf99d3fdb3f25e309cc264f240bb0664031",
    "to": "0x5cbeecf99d3fdb3f25e309cc264f240bb0664031",
    "gas": "0x5",
    "gasPrice": "0x0",
    "value": "0x0",
    "data": "0x07"
  }
]
```

Response: `"0x5"`

### EthFeeHistory


Perms: read

Inputs:
```json
[
  "0x5",
  "string value",
  [
    12.3
  ]
]
```

Response:
```json
{
  "oldestBlock": 0,
  "baseFeePerGas": null,
  "gasUsedRatio": null,
  "reward": []
}
```

### EthGasPrice


Perms: read

Inputs: `null`

Response: `"0x0"`

### EthGetBalance


Perms: read

Inputs:
```json
[
  "0x0707070707070707070707070707070707070707",
  "string value"
]
```

Response: `"0x0"`

### EthGetBlockByHash


Perms: read

Inputs:
```json
[
  "0x0707070707070707070707070707070707070707070707070707070707070707",
  true
]
```

Response:
```json
{
  "hash": "0x0707070707070707070707070707070707070707070707070707070707070707",
  "parentHash": "0x0000000000000000000000000000000000000000000000000000000000000000",
  "sha3Uncles": "0x0000000000000000000000000000000000000000000000000000000000000000",
  "miner": "0x0707070707070707070707070707070707070707",
  "stateRoot": "0x0000000000000000000000000000000000000000000000000000000000000000",
  "transactionsRoot": "0x0000000000000000000000000000000000000000000000000000000000000000",
  "receiptsRoot": "0x0000000000000000000000000000000000000000000000000000000000000000",
  "logsBloom": "0x",
  "difficulty": "0x5",
  "totalDifficulty": "0x0",
  "number": "0x5",
  "gasLimit": "0x0",
  "gasUsed": "0x0",
  "timestamp": "0x5",
  "extraData": "Ynl0ZSBhcnJheQ==",
  "mixHash": "0x0000000000000000000000000000000000000000000000000000000000000000",
  "nonce": "0x0707070707070707",
  "baseFeePerGas": "0x0",
  "size": "0x5",
  "transactions": [
    {}
  ],
  "uncles": [
    "0x0707070707070707070707070707070707070707070707070707070707070707"
  ]
}
```

### EthGetBlockByNumber


Perms: read

Inputs:
```json
[
  "string value",
  true
]
```

Response:
```json
{
  "hash": "0x0707070707070707070707070707070707070707070707070707070707070707",
  "parentHash": "0x0000000000000000000000000000000000000000000000000000000000000000",
  "sha3Uncles": "0x0000000000000000000000000000000000000000000000000000000000000000",
  "miner": "0x0707070707070707070707070707070707070707",
  "stateRoot": "0x0000000000000000000000000000000000000000000000000000000000000000",
  "transactionsRoot": "0x0000000000000000000000000000000000000000000000000000000000000000",
  "receiptsRoot": "0x0000000000000000000000000000000000000000000000000000000000000000",
  "logsBloom": "0x",
  "difficulty": "0x5",
  "totalDifficulty": "0x0",
  "number": "0x5",
  "gasLimit": "0x0",
  "gasUsed": "0x0",
  "timestamp": "0x5",
  "extraData": "Ynl0ZSBhcnJheQ==",
  "mixHash": "0x0000000000000000000000000000000000000000000000000000000000000000",
  "nonce": "0x0707070707070707",
  "baseFeePerGas": "0x0",
  "size": "0x5",
  "transactions": [
    {}
  ],
  "uncles": [
    "0x0707070707070707070707070707070707070707070707070707070707070707"
  ]
}
```

### EthGetBlockTransactionCountByHash
EthGetBlockTransactionCountByHash returns the number of messages in the TipSet


Perms: read

Inputs:
```json
[
  "0x0707070707070707070707070707070707070707070707070707070707070707"
]
```

Response: `"0x5"`

### EthGetBlockTransactionCountByNumber
EthGetBlockTransactionCountByNumber returns the number of messages in the TipSet


Perms: read

Inputs:
```json
[
  "0x5"
]
```

Response: `"0x5"`

### EthGetCode


Perms: read

Inputs:
```json
[
  "0x0707070707070707070707070707070707070707",
  "string value"
]
```

Response: `"0x07"`

### EthGetFilterChanges
Polling method for a filter, returns event logs which occurred since last poll.
(requires write perm since timestamp of last filter execution will be written)


Perms: write

Inputs:
```json
[
  [
    0,
    0,
    0,
    0,
    0,
    0,
    0,
    0,
    0,
    0,
    0,
    0,
    92,
    190,
    236,
    1,
    35,
    69,
    103,
    63,
    37,
    227,
    9,
    204,
    38,
    79,
    36,
    11,
    176,
    102,
    64,
    49
  ]
]
```

Response:
```json
[
  {}
]
```

### EthGetFilterLogs
Returns event logs matching filter with given id.
(requires write perm since timestamp of last filter execution will be written)


Perms: write

Inputs:
```json
[
  [
    0,
    0,
    0,
    0,
    0,
    0,
    0,
    0,
    0,
    0,
    0,
    0,
    92,
    190,
    236,
    1,
    35,
    69,
    103,
    63,
    37,
    227,
    9,
    204,
    38,
    79,
    36,
    11,
    176,
    102,
    64,
    49
  ]
]
```

Response:
```json
[
  {}
]
```

### EthGetLogs
Returns event logs matching given filter spec.


Perms: read

Inputs:
```json
[
  {
    "fromBlock": "2301220",
    "address": [
      "0x5cbeecf99d3fdb3f25e309cc264f240bb0664031"
    ],
    "topics": null
  }
]
```

Response:
```json
[
  {}
]
```

### EthGetStorageAt


Perms: read

Inputs:
```json
[
  "0x0707070707070707070707070707070707070707",
  "0x07",
  "string value"
]
```

Response: `"0x07"`

### EthGetTransactionByBlockHashAndIndex


Perms: read

Inputs:
```json
[
  "0x0707070707070707070707070707070707070707070707070707070707070707",
  "0x5"
]
```

Response:
```json
{
  "chainId": "0x0",
  "nonce": "0x5",
  "hash": "0x0707070707070707070707070707070707070707070707070707070707070707",
  "blockHash": "0x0000000000000000000000000000000000000000000000000000000000000000",
  "blockNumber": "0x0",
  "transactionIndex": "0x0",
  "from": "0x0707070707070707070707070707070707070707",
  "to": "0x5cbeecf99d3fdb3f25e309cc264f240bb0664031",
  "value": "0x0",
  "type": "0x5",
  "input": "0x07",
  "gas": "0x5",
  "maxFeePerGas": "0x0",
  "maxPriorityFeePerGas": "0x0",
  "v": "0x07",
  "r": "0x07",
  "s": "0x07"
}
```

### EthGetTransactionByBlockNumberAndIndex


Perms: read

Inputs:
```json
[
  "0x5",
  "0x5"
]
```

Response:
```json
{
  "chainId": "0x0",
  "nonce": "0x5",
  "hash": "0x0707070707070707070707070707070707070707070707070707070707070707",
  "blockHash": "0x0000000000000000000000000000000000000000000000000000000000000000",
  "blockNumber": "0x0",
  "transactionIndex": "0x0",
  "from": "0x0707070707070707070707070707070707070707",
  "to": "0x5cbeecf99d3fdb3f25e309cc264f240bb0664031",
  "value": "0x0",
  "type": "0x5",
  "input": "0x07",
  "gas": "0x5",
  "maxFeePerGas": "0x0",
  "maxPriorityFeePerGas": "0x0",
  "v": "0x07",
  "r": "0x07",
  "s": "0x07"
}
```

### EthGetTransactionByHash


Perms: read

Inputs:
```json
[
  "0x37690cfec6c1bf4c3b9288c7a5d783e98731e90b0a4c177c2a374c7a9427355e"
]
```

Response:
```json
{
  "chainId": "0x0",
  "nonce": "0x5",
  "hash": "0x0707070707070707070707070707070707070707070707070707070707070707",
  "blockHash": "0x0000000000000000000000000000000000000000000000000000000000000000",
  "blockNumber": "0x0",
  "transactionIndex": "0x0",
  "from": "0x0707070707070707070707070707070707070707",
  "to": "0x5cbeecf99d3fdb3f25e309cc264f240bb0664031",
  "value": "0x0",
  "type": "0x5",
  "input": "0x07",
  "gas": "0x5",
  "maxFeePerGas": "0x0",
  "maxPriorityFeePerGas": "0x0",
  "v": "0x07",
  "r": "0x07",
  "s": "0x07"
}
```

### EthGetTransactionCount


Perms: read

Inputs:
```json
[
  "0x0707070707070707070707070707070707070707",
  "string value"
]
```

Response: `"0x5"`

### EthGetTransactionReceipt


Perms: read

Inputs:
```json
[
  "0x0707070707070707070707070707070707070707070707070707070707070707"
]
```

Response:
```json
{
  "transactionHash": "0x0000000000000000000000000000000000000000000000000000000000000000",
  "transactionIndex": "0x0",
  "blockHash": "0x0000000000000000000000000000000000000000000000000000000000000000",
  "blockNumber": "0x0",
  "from": "0x0707070707070707070707070707070707070707",
  "to": "0x5cbeecf99d3fdb3f25e309cc264f240bb0664031",
<<<<<<< HEAD
=======
  "root": "0x0000000000000000000000000000000000000000000000000000000000000000",
>>>>>>> 8504401d
  "status": "0x5",
  "contractAddress": null,
  "cumulativeGasUsed": "0x0",
  "gasUsed": "0x0",
  "effectiveGasPrice": "0x0",
  "logsBloom": "0x",
  "logs": [
    {
      "address": "0x0707070707070707070707070707070707070707",
      "data": "0x07",
      "topics": [
        "0x07"
      ],
      "removed": true,
      "logIndex": "0x5",
      "transactionIndex": "0x5",
      "transactionHash": "0x0707070707070707070707070707070707070707070707070707070707070707",
      "blockHash": "0x0707070707070707070707070707070707070707070707070707070707070707",
      "blockNumber": "0x5"
    }
  ],
  "type": "0x5"
}
```

### EthMaxPriorityFeePerGas


Perms: read

Inputs: `null`

Response: `"0x0"`

### EthNewBlockFilter
Installs a persistent filter to notify when a new block arrives.


Perms: write

Inputs: `null`

Response:
```json
[
  0,
  0,
  0,
  0,
  0,
  0,
  0,
  0,
  0,
  0,
  0,
  0,
  92,
  190,
  236,
  1,
  35,
  69,
  103,
  63,
  37,
  227,
  9,
  204,
  38,
  79,
  36,
  11,
  176,
  102,
  64,
  49
]
```

### EthNewFilter
Installs a persistent filter based on given filter spec.


Perms: write

Inputs:
```json
[
  {
    "fromBlock": "2301220",
    "address": [
      "0x5cbeecf99d3fdb3f25e309cc264f240bb0664031"
    ],
    "topics": null
  }
]
```

Response:
```json
[
  0,
  0,
  0,
  0,
  0,
  0,
  0,
  0,
  0,
  0,
  0,
  0,
  92,
  190,
  236,
  1,
  35,
  69,
  103,
  63,
  37,
  227,
  9,
  204,
  38,
  79,
  36,
  11,
  176,
  102,
  64,
  49
]
```

### EthNewPendingTransactionFilter
Installs a persistent filter to notify when new messages arrive in the message pool.


Perms: write

Inputs: `null`

Response:
```json
[
  0,
  0,
  0,
  0,
  0,
  0,
  0,
  0,
  0,
  0,
  0,
  0,
  92,
  190,
  236,
  1,
  35,
  69,
  103,
  63,
  37,
  227,
  9,
  204,
  38,
  79,
  36,
  11,
  176,
  102,
  64,
  49
]
```

### EthProtocolVersion


Perms: read

Inputs: `null`

Response: `"0x5"`

### EthSendRawTransaction


Perms: read

Inputs:
```json
[
  "0x07"
]
```

Response: `"0x0707070707070707070707070707070707070707070707070707070707070707"`

### EthSubscribe
Subscribe to different event types using websockets
eventTypes is one or more of:
 - newHeads: notify when new blocks arrive.
 - pendingTransactions: notify when new messages arrive in the message pool.
 - logs: notify new event logs that match a criteria
params contains additional parameters used with the log event type
The client will receive a stream of EthSubscriptionResponse values until EthUnsubscribe is called.


Perms: write

Inputs:
```json
[
  "string value",
  {
    "topics": [
      [
        "0x0707070707070707070707070707070707070707070707070707070707070707"
      ]
    ]
  }
]
```

Response:
```json
{
  "subscription": [
    0,
    0,
    0,
    0,
    0,
    0,
    0,
    0,
    0,
    0,
    0,
    0,
    92,
    190,
    236,
    249,
    157,
    63,
    219,
    48,
    18,
    52,
    86,
    124,
    38,
    79,
    36,
    11,
    176,
    102,
    64,
    49
  ],
  "result": {}
}
```

### EthUninstallFilter
Uninstalls a filter with given id.


Perms: write

Inputs:
```json
[
  [
    0,
    0,
    0,
    0,
    0,
    0,
    0,
    0,
    0,
    0,
    0,
    0,
    92,
    190,
    236,
    1,
    35,
    69,
    103,
    63,
    37,
    227,
    9,
    204,
    38,
    79,
    36,
    11,
    176,
    102,
    64,
    49
  ]
]
```

Response: `true`

### EthUnsubscribe
Unsubscribe from a websocket subscription


Perms: write

Inputs:
```json
[
  [
    0,
    0,
    0,
    0,
    0,
    0,
    0,
    0,
    0,
    0,
    0,
    0,
    92,
    190,
    236,
    249,
    157,
    63,
    219,
    48,
    18,
    52,
    86,
    124,
    38,
    79,
    36,
    11,
    176,
    102,
    64,
    49
  ]
]
```

Response: `true`

## Gas


### GasEstimateFeeCap
GasEstimateFeeCap estimates gas fee cap


Perms: read

Inputs:
```json
[
  {
    "Version": 42,
    "To": "f01234",
    "From": "f01234",
    "Nonce": 42,
    "Value": "0",
    "GasLimit": 0,
    "GasFeeCap": "0",
    "GasPremium": "0",
    "Method": 1,
    "Params": "Ynl0ZSBhcnJheQ==",
    "CID": {
      "/": "bafy2bzacebnkgxcy5pyk763pyw5l2sbltrai3qga5k2rcvvpgpdx2stlegnz4"
    }
  },
  9,
  [
    {
      "/": "bafy2bzacea3wsdh6y3a36tb3skempjoxqpuyompjbmfeyf34fi3uy6uue42v4"
    },
    {
      "/": "bafy2bzacebp3shtrn43k7g3unredz7fxn4gj533d3o43tqn2p2ipxxhrvchve"
    }
  ]
]
```

Response: `"0"`

### GasEstimateGasLimit
GasEstimateGasLimit estimates gas used by the message and returns it.
It fails if message fails to execute.


Perms: read

Inputs:
```json
[
  {
    "Version": 42,
    "To": "f01234",
    "From": "f01234",
    "Nonce": 42,
    "Value": "0",
    "GasLimit": 0,
    "GasFeeCap": "0",
    "GasPremium": "0",
    "Method": 1,
    "Params": "Ynl0ZSBhcnJheQ==",
    "CID": {
      "/": "bafy2bzacebnkgxcy5pyk763pyw5l2sbltrai3qga5k2rcvvpgpdx2stlegnz4"
    }
  },
  [
    {
      "/": "bafy2bzacea3wsdh6y3a36tb3skempjoxqpuyompjbmfeyf34fi3uy6uue42v4"
    },
    {
      "/": "bafy2bzacebp3shtrn43k7g3unredz7fxn4gj533d3o43tqn2p2ipxxhrvchve"
    }
  ]
]
```

Response: `9`

### GasEstimateGasPremium
GasEstimateGasPremium estimates what gas price should be used for a
message to have high likelihood of inclusion in `nblocksincl` epochs.


Perms: read

Inputs:
```json
[
  42,
  "f01234",
  9,
  [
    {
      "/": "bafy2bzacea3wsdh6y3a36tb3skempjoxqpuyompjbmfeyf34fi3uy6uue42v4"
    },
    {
      "/": "bafy2bzacebp3shtrn43k7g3unredz7fxn4gj533d3o43tqn2p2ipxxhrvchve"
    }
  ]
]
```

Response: `"0"`

### GasEstimateMessageGas
GasEstimateMessageGas estimates gas values for unset message gas fields


Perms: read

Inputs:
```json
[
  {
    "Version": 42,
    "To": "f01234",
    "From": "f01234",
    "Nonce": 42,
    "Value": "0",
    "GasLimit": 0,
    "GasFeeCap": "0",
    "GasPremium": "0",
    "Method": 1,
    "Params": "Ynl0ZSBhcnJheQ==",
    "CID": {
      "/": "bafy2bzacebnkgxcy5pyk763pyw5l2sbltrai3qga5k2rcvvpgpdx2stlegnz4"
    }
  },
  {
    "MaxFee": "0",
    "MsgUuid": "00000000-0000-0000-0000-000000000000"
  },
  [
    {
      "/": "bafy2bzacea3wsdh6y3a36tb3skempjoxqpuyompjbmfeyf34fi3uy6uue42v4"
    },
    {
      "/": "bafy2bzacebp3shtrn43k7g3unredz7fxn4gj533d3o43tqn2p2ipxxhrvchve"
    }
  ]
]
```

Response:
```json
{
  "Version": 42,
  "To": "f01234",
  "From": "f01234",
  "Nonce": 42,
  "Value": "0",
  "GasLimit": 0,
  "GasFeeCap": "0",
  "GasPremium": "0",
  "Method": 1,
  "Params": "Ynl0ZSBhcnJheQ==",
  "CID": {
    "/": "bafy2bzacebnkgxcy5pyk763pyw5l2sbltrai3qga5k2rcvvpgpdx2stlegnz4"
  }
}
```

## I


### ID


Perms: read

Inputs: `null`

Response: `"12D3KooWGzxzKZYveHXtpG6AsrUJBcWxHBFS2HsEoGTxrMLvKXtf"`

## Log


### LogAlerts


Perms: admin

Inputs: `null`

Response:
```json
[
  {
    "Type": {
      "System": "string value",
      "Subsystem": "string value"
    },
    "Active": true,
    "LastActive": null,
    "LastResolved": null
  }
]
```

### LogList


Perms: write

Inputs: `null`

Response:
```json
[
  "string value"
]
```

### LogSetLevel


Perms: write

Inputs:
```json
[
  "string value",
  "string value"
]
```

Response: `{}`

## Market


### MarketAddBalance
MarketAddBalance adds funds to the market actor


Perms: sign

Inputs:
```json
[
  "f01234",
  "f01234",
  "0"
]
```

Response:
```json
{
  "/": "bafy2bzacea3wsdh6y3a36tb3skempjoxqpuyompjbmfeyf34fi3uy6uue42v4"
}
```

### MarketGetReserved
MarketGetReserved gets the amount of funds that are currently reserved for the address


Perms: sign

Inputs:
```json
[
  "f01234"
]
```

Response: `"0"`

### MarketReleaseFunds
MarketReleaseFunds releases funds reserved by MarketReserveFunds


Perms: sign

Inputs:
```json
[
  "f01234",
  "0"
]
```

Response: `{}`

### MarketReserveFunds
MarketReserveFunds reserves funds for a deal


Perms: sign

Inputs:
```json
[
  "f01234",
  "f01234",
  "0"
]
```

Response:
```json
{
  "/": "bafy2bzacea3wsdh6y3a36tb3skempjoxqpuyompjbmfeyf34fi3uy6uue42v4"
}
```

### MarketWithdraw
MarketWithdraw withdraws unlocked funds from the market actor


Perms: sign

Inputs:
```json
[
  "f01234",
  "f01234",
  "0"
]
```

Response:
```json
{
  "/": "bafy2bzacea3wsdh6y3a36tb3skempjoxqpuyompjbmfeyf34fi3uy6uue42v4"
}
```

## Miner


### MinerCreateBlock


Perms: write

Inputs:
```json
[
  {
    "Miner": "f01234",
    "Parents": [
      {
        "/": "bafy2bzacea3wsdh6y3a36tb3skempjoxqpuyompjbmfeyf34fi3uy6uue42v4"
      },
      {
        "/": "bafy2bzacebp3shtrn43k7g3unredz7fxn4gj533d3o43tqn2p2ipxxhrvchve"
      }
    ],
    "Ticket": {
      "VRFProof": null
    },
    "Eproof": {
      "WinCount": 0,
      "VRFProof": null
    },
    "BeaconValues": null,
    "Messages": [
      {
        "Message": {
          "Version": 42,
          "To": "f01234",
          "From": "f01234",
          "Nonce": 42,
          "Value": "0",
          "GasLimit": 0,
          "GasFeeCap": "0",
          "GasPremium": "0",
          "Method": 1,
          "Params": "Ynl0ZSBhcnJheQ==",
          "CID": {
            "/": "bafy2bzacebnkgxcy5pyk763pyw5l2sbltrai3qga5k2rcvvpgpdx2stlegnz4"
          }
        },
        "Signature": {
          "Type": 2,
          "Data": "Ynl0ZSBhcnJheQ=="
        },
        "CID": {
          "/": "bafy2bzacebnkgxcy5pyk763pyw5l2sbltrai3qga5k2rcvvpgpdx2stlegnz4"
        }
      }
    ],
    "Epoch": 10101,
    "Timestamp": 42,
    "WinningPoStProof": null
  }
]
```

Response:
```json
{
  "Header": {
    "Miner": "f01234",
    "Ticket": {
      "VRFProof": null
    },
    "ElectionProof": null,
    "BeaconEntries": null,
    "WinPoStProof": null,
    "Parents": [
      {
        "/": "bafy2bzacea3wsdh6y3a36tb3skempjoxqpuyompjbmfeyf34fi3uy6uue42v4"
      }
    ],
    "ParentWeight": "0",
    "Height": 10101,
    "ParentStateRoot": null,
    "ParentMessageReceipts": null,
    "Messages": {
      "/": "bafy2bzacea3wsdh6y3a36tb3skempjoxqpuyompjbmfeyf34fi3uy6uue42v4"
    },
    "BLSAggregate": null,
    "Timestamp": 42,
    "BlockSig": null,
    "ForkSignaling": 0,
    "ParentBaseFee": "0"
  },
  "BlsMessages": null,
  "SecpkMessages": null
}
```

### MinerGetBaseInfo
There are not yet any comments for this method.

Perms: read

Inputs:
```json
[
  "f01234",
  10101,
  [
    {
      "/": "bafy2bzacea3wsdh6y3a36tb3skempjoxqpuyompjbmfeyf34fi3uy6uue42v4"
    },
    {
      "/": "bafy2bzacebp3shtrn43k7g3unredz7fxn4gj533d3o43tqn2p2ipxxhrvchve"
    }
  ]
]
```

Response:
```json
{
  "MinerPower": "0",
  "NetworkPower": "0",
  "Sectors": [
    {
<<<<<<< HEAD
      "SealProof": 8,
      "SectorNumber": 9,
      "SectorKey": {
        "/": "bafy2bzacea3wsdh6y3a36tb3skempjoxqpuyompjbmfeyf34fi3uy6uue42v4"
      },
      "SealedCID": {
        "/": "bafy2bzacea3wsdh6y3a36tb3skempjoxqpuyompjbmfeyf34fi3uy6uue42v4"
      }
=======
      "SealProof": 0,
      "SectorNumber": 0,
      "SectorKey": null,
      "SealedCID": null
>>>>>>> 8504401d
    }
  ],
  "WorkerKey": "\u003cempty\u003e",
  "SectorSize": 0,
  "PrevBeaconEntry": {
    "Round": 0,
    "Data": null
  },
  "BeaconEntries": null,
  "EligibleForMining": false
}
```

## Mpool
The Mpool methods are for interacting with the message pool. The message pool
manages all incoming and outgoing 'messages' going over the network.


### MpoolBatchPush
MpoolBatchPush batch pushes a signed message to mempool.


Perms: write

Inputs:
```json
[
  [
    {
      "Message": {
        "Version": 42,
        "To": "f01234",
        "From": "f01234",
        "Nonce": 42,
        "Value": "0",
        "GasLimit": 0,
        "GasFeeCap": "0",
        "GasPremium": "0",
        "Method": 1,
        "Params": "Ynl0ZSBhcnJheQ==",
        "CID": {
          "/": "bafy2bzacebnkgxcy5pyk763pyw5l2sbltrai3qga5k2rcvvpgpdx2stlegnz4"
        }
      },
      "Signature": {
        "Type": 2,
        "Data": "Ynl0ZSBhcnJheQ=="
      },
      "CID": {
        "/": "bafy2bzacebnkgxcy5pyk763pyw5l2sbltrai3qga5k2rcvvpgpdx2stlegnz4"
      }
    }
  ]
]
```

Response:
```json
[
  {
    "/": "bafy2bzacea3wsdh6y3a36tb3skempjoxqpuyompjbmfeyf34fi3uy6uue42v4"
  }
]
```

### MpoolBatchPushMessage
MpoolBatchPushMessage batch pushes a unsigned message to mempool.


Perms: sign

Inputs:
```json
[
  [
    {
      "Version": 42,
      "To": "f01234",
      "From": "f01234",
      "Nonce": 42,
      "Value": "0",
      "GasLimit": 0,
      "GasFeeCap": "0",
      "GasPremium": "0",
      "Method": 1,
      "Params": "Ynl0ZSBhcnJheQ==",
      "CID": {
        "/": "bafy2bzacebnkgxcy5pyk763pyw5l2sbltrai3qga5k2rcvvpgpdx2stlegnz4"
      }
    }
  ],
  {
    "MaxFee": "0",
    "MsgUuid": "00000000-0000-0000-0000-000000000000"
  }
]
```

Response:
```json
[
  {
    "Message": {
      "Version": 42,
      "To": "f01234",
      "From": "f01234",
      "Nonce": 42,
      "Value": "0",
      "GasLimit": 0,
      "GasFeeCap": "0",
      "GasPremium": "0",
      "Method": 1,
      "Params": "Ynl0ZSBhcnJheQ==",
      "CID": {
        "/": "bafy2bzacebnkgxcy5pyk763pyw5l2sbltrai3qga5k2rcvvpgpdx2stlegnz4"
      }
    },
    "Signature": {
      "Type": 2,
      "Data": "Ynl0ZSBhcnJheQ=="
    },
    "CID": {
      "/": "bafy2bzacebnkgxcy5pyk763pyw5l2sbltrai3qga5k2rcvvpgpdx2stlegnz4"
    }
  }
]
```

### MpoolBatchPushUntrusted
MpoolBatchPushUntrusted batch pushes a signed message to mempool from untrusted sources.


Perms: write

Inputs:
```json
[
  [
    {
      "Message": {
        "Version": 42,
        "To": "f01234",
        "From": "f01234",
        "Nonce": 42,
        "Value": "0",
        "GasLimit": 0,
        "GasFeeCap": "0",
        "GasPremium": "0",
        "Method": 1,
        "Params": "Ynl0ZSBhcnJheQ==",
        "CID": {
          "/": "bafy2bzacebnkgxcy5pyk763pyw5l2sbltrai3qga5k2rcvvpgpdx2stlegnz4"
        }
      },
      "Signature": {
        "Type": 2,
        "Data": "Ynl0ZSBhcnJheQ=="
      },
      "CID": {
        "/": "bafy2bzacebnkgxcy5pyk763pyw5l2sbltrai3qga5k2rcvvpgpdx2stlegnz4"
      }
    }
  ]
]
```

Response:
```json
[
  {
    "/": "bafy2bzacea3wsdh6y3a36tb3skempjoxqpuyompjbmfeyf34fi3uy6uue42v4"
  }
]
```

### MpoolCheckMessages
MpoolCheckMessages performs logical checks on a batch of messages


Perms: read

Inputs:
```json
[
  [
    {
      "Message": {
        "Version": 42,
        "To": "f01234",
        "From": "f01234",
        "Nonce": 42,
        "Value": "0",
        "GasLimit": 0,
        "GasFeeCap": "0",
        "GasPremium": "0",
        "Method": 1,
        "Params": "Ynl0ZSBhcnJheQ==",
        "CID": {
          "/": "bafy2bzacebnkgxcy5pyk763pyw5l2sbltrai3qga5k2rcvvpgpdx2stlegnz4"
        }
      },
      "ValidNonce": false
    }
  ]
]
```

Response:
```json
[
  [
    {
      "Cid": {
        "/": "bafy2bzacea3wsdh6y3a36tb3skempjoxqpuyompjbmfeyf34fi3uy6uue42v4"
      },
      "Code": 0,
      "OK": false,
      "Err": "",
      "Hint": null
    }
  ]
]
```

### MpoolCheckPendingMessages
MpoolCheckPendingMessages performs logical checks for all pending messages from a given address


Perms: read

Inputs:
```json
[
  "f01234"
]
```

Response:
```json
[
  [
    {
      "Cid": {
        "/": "bafy2bzacea3wsdh6y3a36tb3skempjoxqpuyompjbmfeyf34fi3uy6uue42v4"
      },
      "Code": 0,
      "OK": false,
      "Err": "",
      "Hint": null
    }
  ]
]
```

### MpoolCheckReplaceMessages
MpoolCheckReplaceMessages performs logical checks on pending messages with replacement


Perms: read

Inputs:
```json
[
  [
    {
      "Version": 42,
      "To": "f01234",
      "From": "f01234",
      "Nonce": 42,
      "Value": "0",
      "GasLimit": 0,
      "GasFeeCap": "0",
      "GasPremium": "0",
      "Method": 1,
      "Params": "Ynl0ZSBhcnJheQ==",
      "CID": {
        "/": "bafy2bzacebnkgxcy5pyk763pyw5l2sbltrai3qga5k2rcvvpgpdx2stlegnz4"
      }
    }
  ]
]
```

Response:
```json
[
  [
    {
      "Cid": {
        "/": "bafy2bzacea3wsdh6y3a36tb3skempjoxqpuyompjbmfeyf34fi3uy6uue42v4"
      },
      "Code": 0,
      "OK": false,
      "Err": "",
      "Hint": null
    }
  ]
]
```

### MpoolClear
MpoolClear clears pending messages from the mpool


Perms: write

Inputs:
```json
[
  true
]
```

Response: `{}`

### MpoolGetConfig
MpoolGetConfig returns (a copy of) the current mpool config


Perms: read

Inputs: `null`

Response:
```json
{
  "PriorityAddrs": null,
  "SizeLimitHigh": 0,
  "SizeLimitLow": 0,
  "ReplaceByFeeRatio": 0,
  "PruneCooldown": 0,
  "GasLimitOverestimation": 0
}
```

### MpoolGetNonce
MpoolGetNonce gets next nonce for the specified sender.
Note that this method may not be atomic. Use MpoolPushMessage instead.


Perms: read

Inputs:
```json
[
  "f01234"
]
```

Response: `42`

### MpoolPending
MpoolPending returns pending mempool messages.


Perms: read

Inputs:
```json
[
  [
    {
      "/": "bafy2bzacea3wsdh6y3a36tb3skempjoxqpuyompjbmfeyf34fi3uy6uue42v4"
    },
    {
      "/": "bafy2bzacebp3shtrn43k7g3unredz7fxn4gj533d3o43tqn2p2ipxxhrvchve"
    }
  ]
]
```

Response:
```json
[
  {
    "Message": {
      "Version": 42,
      "To": "f01234",
      "From": "f01234",
      "Nonce": 42,
      "Value": "0",
      "GasLimit": 0,
      "GasFeeCap": "0",
      "GasPremium": "0",
      "Method": 1,
      "Params": "Ynl0ZSBhcnJheQ==",
      "CID": {
        "/": "bafy2bzacebnkgxcy5pyk763pyw5l2sbltrai3qga5k2rcvvpgpdx2stlegnz4"
      }
    },
    "Signature": {
      "Type": 2,
      "Data": "Ynl0ZSBhcnJheQ=="
    },
    "CID": {
      "/": "bafy2bzacebnkgxcy5pyk763pyw5l2sbltrai3qga5k2rcvvpgpdx2stlegnz4"
    }
  }
]
```

### MpoolPush
MpoolPush pushes a signed message to mempool.


Perms: write

Inputs:
```json
[
  {
    "Message": {
      "Version": 42,
      "To": "f01234",
      "From": "f01234",
      "Nonce": 42,
      "Value": "0",
      "GasLimit": 0,
      "GasFeeCap": "0",
      "GasPremium": "0",
      "Method": 1,
      "Params": "Ynl0ZSBhcnJheQ==",
      "CID": {
        "/": "bafy2bzacebnkgxcy5pyk763pyw5l2sbltrai3qga5k2rcvvpgpdx2stlegnz4"
      }
    },
    "Signature": {
      "Type": 2,
      "Data": "Ynl0ZSBhcnJheQ=="
    },
    "CID": {
      "/": "bafy2bzacebnkgxcy5pyk763pyw5l2sbltrai3qga5k2rcvvpgpdx2stlegnz4"
    }
  }
]
```

Response:
```json
{
  "/": "bafy2bzacea3wsdh6y3a36tb3skempjoxqpuyompjbmfeyf34fi3uy6uue42v4"
}
```

### MpoolPushMessage
MpoolPushMessage atomically assigns a nonce, signs, and pushes a message
to mempool.
maxFee is only used when GasFeeCap/GasPremium fields aren't specified

When maxFee is set to 0, MpoolPushMessage will guess appropriate fee
based on current chain conditions


Perms: sign

Inputs:
```json
[
  {
    "Version": 42,
    "To": "f01234",
    "From": "f01234",
    "Nonce": 42,
    "Value": "0",
    "GasLimit": 0,
    "GasFeeCap": "0",
    "GasPremium": "0",
    "Method": 1,
    "Params": "Ynl0ZSBhcnJheQ==",
    "CID": {
      "/": "bafy2bzacebnkgxcy5pyk763pyw5l2sbltrai3qga5k2rcvvpgpdx2stlegnz4"
    }
  },
  {
    "MaxFee": "0",
    "MsgUuid": "00000000-0000-0000-0000-000000000000"
  }
]
```

Response:
```json
{
  "Message": {
    "Version": 42,
    "To": "f01234",
    "From": "f01234",
    "Nonce": 42,
    "Value": "0",
    "GasLimit": 0,
    "GasFeeCap": "0",
    "GasPremium": "0",
    "Method": 1,
    "Params": "Ynl0ZSBhcnJheQ==",
    "CID": {
      "/": "bafy2bzacebnkgxcy5pyk763pyw5l2sbltrai3qga5k2rcvvpgpdx2stlegnz4"
    }
  },
  "Signature": {
    "Type": 2,
    "Data": "Ynl0ZSBhcnJheQ=="
  },
  "CID": {
    "/": "bafy2bzacebnkgxcy5pyk763pyw5l2sbltrai3qga5k2rcvvpgpdx2stlegnz4"
  }
}
```

### MpoolPushUntrusted
MpoolPushUntrusted pushes a signed message to mempool from untrusted sources.


Perms: write

Inputs:
```json
[
  {
    "Message": {
      "Version": 42,
      "To": "f01234",
      "From": "f01234",
      "Nonce": 42,
      "Value": "0",
      "GasLimit": 0,
      "GasFeeCap": "0",
      "GasPremium": "0",
      "Method": 1,
      "Params": "Ynl0ZSBhcnJheQ==",
      "CID": {
        "/": "bafy2bzacebnkgxcy5pyk763pyw5l2sbltrai3qga5k2rcvvpgpdx2stlegnz4"
      }
    },
    "Signature": {
      "Type": 2,
      "Data": "Ynl0ZSBhcnJheQ=="
    },
    "CID": {
      "/": "bafy2bzacebnkgxcy5pyk763pyw5l2sbltrai3qga5k2rcvvpgpdx2stlegnz4"
    }
  }
]
```

Response:
```json
{
  "/": "bafy2bzacea3wsdh6y3a36tb3skempjoxqpuyompjbmfeyf34fi3uy6uue42v4"
}
```

### MpoolSelect
MpoolSelect returns a list of pending messages for inclusion in the next block


Perms: read

Inputs:
```json
[
  [
    {
      "/": "bafy2bzacea3wsdh6y3a36tb3skempjoxqpuyompjbmfeyf34fi3uy6uue42v4"
    },
    {
      "/": "bafy2bzacebp3shtrn43k7g3unredz7fxn4gj533d3o43tqn2p2ipxxhrvchve"
    }
  ],
  12.3
]
```

Response:
```json
[
  {
    "Message": {
      "Version": 42,
      "To": "f01234",
      "From": "f01234",
      "Nonce": 42,
      "Value": "0",
      "GasLimit": 0,
      "GasFeeCap": "0",
      "GasPremium": "0",
      "Method": 1,
      "Params": "Ynl0ZSBhcnJheQ==",
      "CID": {
        "/": "bafy2bzacebnkgxcy5pyk763pyw5l2sbltrai3qga5k2rcvvpgpdx2stlegnz4"
      }
    },
    "Signature": {
      "Type": 2,
      "Data": "Ynl0ZSBhcnJheQ=="
    },
    "CID": {
      "/": "bafy2bzacebnkgxcy5pyk763pyw5l2sbltrai3qga5k2rcvvpgpdx2stlegnz4"
    }
  }
]
```

### MpoolSetConfig
MpoolSetConfig sets the mpool config to (a copy of) the supplied config


Perms: admin

Inputs:
```json
[
  {
    "PriorityAddrs": null,
    "SizeLimitHigh": 0,
    "SizeLimitLow": 0,
    "ReplaceByFeeRatio": 0,
    "PruneCooldown": 0,
    "GasLimitOverestimation": 0
  }
]
```

Response: `{}`

### MpoolSub


Perms: read

Inputs: `null`

Response:
```json
{
  "Type": 0,
  "Message": {
    "Message": {
      "Version": 42,
      "To": "f01234",
      "From": "f01234",
      "Nonce": 42,
      "Value": "0",
      "GasLimit": 0,
      "GasFeeCap": "0",
      "GasPremium": "0",
      "Method": 1,
      "Params": "Ynl0ZSBhcnJheQ==",
      "CID": {
        "/": "bafy2bzacebnkgxcy5pyk763pyw5l2sbltrai3qga5k2rcvvpgpdx2stlegnz4"
      }
    },
    "Signature": {
      "Type": 2,
      "Data": "Ynl0ZSBhcnJheQ=="
    },
    "CID": {
      "/": "bafy2bzacebnkgxcy5pyk763pyw5l2sbltrai3qga5k2rcvvpgpdx2stlegnz4"
    }
  }
}
```

## Msig
The Msig methods are used to interact with multisig wallets on the
filecoin network


### MsigAddApprove
MsigAddApprove approves a previously proposed AddSigner message
It takes the following params: <multisig address>, <sender address of the approve msg>, <proposed message ID>,
<proposer address>, <new signer>, <whether the number of required signers should be increased>


Perms: sign

Inputs:
```json
[
  "f01234",
  "f01234",
  42,
  "f01234",
  "f01234",
  true
]
```

Response:
```json
{
  "Message": {
    "Version": 42,
    "To": "f01234",
    "From": "f01234",
    "Nonce": 42,
    "Value": "0",
    "GasLimit": 0,
    "GasFeeCap": "0",
    "GasPremium": "0",
    "Method": 1,
    "Params": "Ynl0ZSBhcnJheQ==",
    "CID": {
      "/": "bafy2bzacebnkgxcy5pyk763pyw5l2sbltrai3qga5k2rcvvpgpdx2stlegnz4"
    }
  },
  "ValidNonce": false
}
```

### MsigAddCancel
MsigAddCancel cancels a previously proposed AddSigner message
It takes the following params: <multisig address>, <sender address of the cancel msg>, <proposed message ID>,
<new signer>, <whether the number of required signers should be increased>


Perms: sign

Inputs:
```json
[
  "f01234",
  "f01234",
  42,
  "f01234",
  true
]
```

Response:
```json
{
  "Message": {
    "Version": 42,
    "To": "f01234",
    "From": "f01234",
    "Nonce": 42,
    "Value": "0",
    "GasLimit": 0,
    "GasFeeCap": "0",
    "GasPremium": "0",
    "Method": 1,
    "Params": "Ynl0ZSBhcnJheQ==",
    "CID": {
      "/": "bafy2bzacebnkgxcy5pyk763pyw5l2sbltrai3qga5k2rcvvpgpdx2stlegnz4"
    }
  },
  "ValidNonce": false
}
```

### MsigAddPropose
MsigAddPropose proposes adding a signer in the multisig
It takes the following params: <multisig address>, <sender address of the propose msg>,
<new signer>, <whether the number of required signers should be increased>


Perms: sign

Inputs:
```json
[
  "f01234",
  "f01234",
  "f01234",
  true
]
```

Response:
```json
{
  "Message": {
    "Version": 42,
    "To": "f01234",
    "From": "f01234",
    "Nonce": 42,
    "Value": "0",
    "GasLimit": 0,
    "GasFeeCap": "0",
    "GasPremium": "0",
    "Method": 1,
    "Params": "Ynl0ZSBhcnJheQ==",
    "CID": {
      "/": "bafy2bzacebnkgxcy5pyk763pyw5l2sbltrai3qga5k2rcvvpgpdx2stlegnz4"
    }
  },
  "ValidNonce": false
}
```

### MsigApprove
MsigApprove approves a previously-proposed multisig message by transaction ID
It takes the following params: <multisig address>, <proposed transaction ID> <signer address>


Perms: sign

Inputs:
```json
[
  "f01234",
  42,
  "f01234"
]
```

Response:
```json
{
  "Message": {
    "Version": 42,
    "To": "f01234",
    "From": "f01234",
    "Nonce": 42,
    "Value": "0",
    "GasLimit": 0,
    "GasFeeCap": "0",
    "GasPremium": "0",
    "Method": 1,
    "Params": "Ynl0ZSBhcnJheQ==",
    "CID": {
      "/": "bafy2bzacebnkgxcy5pyk763pyw5l2sbltrai3qga5k2rcvvpgpdx2stlegnz4"
    }
  },
  "ValidNonce": false
}
```

### MsigApproveTxnHash
MsigApproveTxnHash approves a previously-proposed multisig message, specified
using both transaction ID and a hash of the parameters used in the
proposal. This method of approval can be used to ensure you only approve
exactly the transaction you think you are.
It takes the following params: <multisig address>, <proposed message ID>, <proposer address>, <recipient address>, <value to transfer>,
<sender address of the approve msg>, <method to call in the proposed message>, <params to include in the proposed message>


Perms: sign

Inputs:
```json
[
  "f01234",
  42,
  "f01234",
  "f01234",
  "0",
  "f01234",
  42,
  "Ynl0ZSBhcnJheQ=="
]
```

Response:
```json
{
  "Message": {
    "Version": 42,
    "To": "f01234",
    "From": "f01234",
    "Nonce": 42,
    "Value": "0",
    "GasLimit": 0,
    "GasFeeCap": "0",
    "GasPremium": "0",
    "Method": 1,
    "Params": "Ynl0ZSBhcnJheQ==",
    "CID": {
      "/": "bafy2bzacebnkgxcy5pyk763pyw5l2sbltrai3qga5k2rcvvpgpdx2stlegnz4"
    }
  },
  "ValidNonce": false
}
```

### MsigCancel
MsigCancel cancels a previously-proposed multisig message
It takes the following params: <multisig address>, <proposed transaction ID> <signer address>


Perms: sign

Inputs:
```json
[
  "f01234",
  42,
  "f01234"
]
```

Response:
```json
{
  "Message": {
    "Version": 42,
    "To": "f01234",
    "From": "f01234",
    "Nonce": 42,
    "Value": "0",
    "GasLimit": 0,
    "GasFeeCap": "0",
    "GasPremium": "0",
    "Method": 1,
    "Params": "Ynl0ZSBhcnJheQ==",
    "CID": {
      "/": "bafy2bzacebnkgxcy5pyk763pyw5l2sbltrai3qga5k2rcvvpgpdx2stlegnz4"
    }
  },
  "ValidNonce": false
}
```

### MsigCancelTxnHash
MsigCancel cancels a previously-proposed multisig message
It takes the following params: <multisig address>, <proposed transaction ID>, <recipient address>, <value to transfer>,
<sender address of the cancel msg>, <method to call in the proposed message>, <params to include in the proposed message>


Perms: sign

Inputs:
```json
[
  "f01234",
  42,
  "f01234",
  "0",
  "f01234",
  42,
  "Ynl0ZSBhcnJheQ=="
]
```

Response:
```json
{
  "Message": {
    "Version": 42,
    "To": "f01234",
    "From": "f01234",
    "Nonce": 42,
    "Value": "0",
    "GasLimit": 0,
    "GasFeeCap": "0",
    "GasPremium": "0",
    "Method": 1,
    "Params": "Ynl0ZSBhcnJheQ==",
    "CID": {
      "/": "bafy2bzacebnkgxcy5pyk763pyw5l2sbltrai3qga5k2rcvvpgpdx2stlegnz4"
    }
  },
  "ValidNonce": false
}
```

### MsigCreate
MsigCreate creates a multisig wallet
It takes the following params: <required number of senders>, <approving addresses>, <unlock duration>
<initial balance>, <sender address of the create msg>, <gas price>


Perms: sign

Inputs:
```json
[
  42,
  [
    "f01234"
  ],
  10101,
  "0",
  "f01234",
  "0"
]
```

Response:
```json
{
  "Message": {
    "Version": 42,
    "To": "f01234",
    "From": "f01234",
    "Nonce": 42,
    "Value": "0",
    "GasLimit": 0,
    "GasFeeCap": "0",
    "GasPremium": "0",
    "Method": 1,
    "Params": "Ynl0ZSBhcnJheQ==",
    "CID": {
      "/": "bafy2bzacebnkgxcy5pyk763pyw5l2sbltrai3qga5k2rcvvpgpdx2stlegnz4"
    }
  },
  "ValidNonce": false
}
```

### MsigGetAvailableBalance
MsigGetAvailableBalance returns the portion of a multisig's balance that can be withdrawn or spent


Perms: read

Inputs:
```json
[
  "f01234",
  [
    {
      "/": "bafy2bzacea3wsdh6y3a36tb3skempjoxqpuyompjbmfeyf34fi3uy6uue42v4"
    },
    {
      "/": "bafy2bzacebp3shtrn43k7g3unredz7fxn4gj533d3o43tqn2p2ipxxhrvchve"
    }
  ]
]
```

Response: `"0"`

### MsigGetPending
MsigGetPending returns pending transactions for the given multisig
wallet. Once pending transactions are fully approved, they will no longer
appear here.


Perms: read

Inputs:
```json
[
  "f01234",
  [
    {
      "/": "bafy2bzacea3wsdh6y3a36tb3skempjoxqpuyompjbmfeyf34fi3uy6uue42v4"
    },
    {
      "/": "bafy2bzacebp3shtrn43k7g3unredz7fxn4gj533d3o43tqn2p2ipxxhrvchve"
    }
  ]
]
```

Response:
```json
[
  {
    "ID": 0,
    "To": "f01234",
    "Value": "0",
    "Method": 1,
    "Params": "Ynl0ZSBhcnJheQ==",
    "Approved": [
      "f01234"
    ]
  }
]
```

### MsigGetVested
MsigGetVested returns the amount of FIL that vested in a multisig in a certain period.
It takes the following params: <multisig address>, <start epoch>, <end epoch>


Perms: read

Inputs:
```json
[
  "f01234",
  [
    {
      "/": "bafy2bzacea3wsdh6y3a36tb3skempjoxqpuyompjbmfeyf34fi3uy6uue42v4"
    },
    {
      "/": "bafy2bzacebp3shtrn43k7g3unredz7fxn4gj533d3o43tqn2p2ipxxhrvchve"
    }
  ],
  [
    {
      "/": "bafy2bzacea3wsdh6y3a36tb3skempjoxqpuyompjbmfeyf34fi3uy6uue42v4"
    },
    {
      "/": "bafy2bzacebp3shtrn43k7g3unredz7fxn4gj533d3o43tqn2p2ipxxhrvchve"
    }
  ]
]
```

Response: `"0"`

### MsigGetVestingSchedule
MsigGetVestingSchedule returns the vesting details of a given multisig.


Perms: read

Inputs:
```json
[
  "f01234",
  [
    {
      "/": "bafy2bzacea3wsdh6y3a36tb3skempjoxqpuyompjbmfeyf34fi3uy6uue42v4"
    },
    {
      "/": "bafy2bzacebp3shtrn43k7g3unredz7fxn4gj533d3o43tqn2p2ipxxhrvchve"
    }
  ]
]
```

Response:
```json
{
  "InitialBalance": "\u003cnil\u003e",
  "StartEpoch": 0,
  "UnlockDuration": 0
}
```

### MsigPropose
MsigPropose proposes a multisig message
It takes the following params: <multisig address>, <recipient address>, <value to transfer>,
<sender address of the propose msg>, <method to call in the proposed message>, <params to include in the proposed message>


Perms: sign

Inputs:
```json
[
  "f01234",
  "f01234",
  "0",
  "f01234",
  42,
  "Ynl0ZSBhcnJheQ=="
]
```

Response:
```json
{
  "Message": {
    "Version": 42,
    "To": "f01234",
    "From": "f01234",
    "Nonce": 42,
    "Value": "0",
    "GasLimit": 0,
    "GasFeeCap": "0",
    "GasPremium": "0",
    "Method": 1,
    "Params": "Ynl0ZSBhcnJheQ==",
    "CID": {
      "/": "bafy2bzacebnkgxcy5pyk763pyw5l2sbltrai3qga5k2rcvvpgpdx2stlegnz4"
    }
  },
  "ValidNonce": false
}
```

### MsigRemoveSigner
MsigRemoveSigner proposes the removal of a signer from the multisig.
It accepts the multisig to make the change on, the proposer address to
send the message from, the address to be removed, and a boolean
indicating whether or not the signing threshold should be lowered by one
along with the address removal.


Perms: sign

Inputs:
```json
[
  "f01234",
  "f01234",
  "f01234",
  true
]
```

Response:
```json
{
  "Message": {
    "Version": 42,
    "To": "f01234",
    "From": "f01234",
    "Nonce": 42,
    "Value": "0",
    "GasLimit": 0,
    "GasFeeCap": "0",
    "GasPremium": "0",
    "Method": 1,
    "Params": "Ynl0ZSBhcnJheQ==",
    "CID": {
      "/": "bafy2bzacebnkgxcy5pyk763pyw5l2sbltrai3qga5k2rcvvpgpdx2stlegnz4"
    }
  },
  "ValidNonce": false
}
```

### MsigSwapApprove
MsigSwapApprove approves a previously proposed SwapSigner
It takes the following params: <multisig address>, <sender address of the approve msg>, <proposed message ID>,
<proposer address>, <old signer>, <new signer>


Perms: sign

Inputs:
```json
[
  "f01234",
  "f01234",
  42,
  "f01234",
  "f01234",
  "f01234"
]
```

Response:
```json
{
  "Message": {
    "Version": 42,
    "To": "f01234",
    "From": "f01234",
    "Nonce": 42,
    "Value": "0",
    "GasLimit": 0,
    "GasFeeCap": "0",
    "GasPremium": "0",
    "Method": 1,
    "Params": "Ynl0ZSBhcnJheQ==",
    "CID": {
      "/": "bafy2bzacebnkgxcy5pyk763pyw5l2sbltrai3qga5k2rcvvpgpdx2stlegnz4"
    }
  },
  "ValidNonce": false
}
```

### MsigSwapCancel
MsigSwapCancel cancels a previously proposed SwapSigner message
It takes the following params: <multisig address>, <sender address of the cancel msg>, <proposed message ID>,
<old signer>, <new signer>


Perms: sign

Inputs:
```json
[
  "f01234",
  "f01234",
  42,
  "f01234",
  "f01234"
]
```

Response:
```json
{
  "Message": {
    "Version": 42,
    "To": "f01234",
    "From": "f01234",
    "Nonce": 42,
    "Value": "0",
    "GasLimit": 0,
    "GasFeeCap": "0",
    "GasPremium": "0",
    "Method": 1,
    "Params": "Ynl0ZSBhcnJheQ==",
    "CID": {
      "/": "bafy2bzacebnkgxcy5pyk763pyw5l2sbltrai3qga5k2rcvvpgpdx2stlegnz4"
    }
  },
  "ValidNonce": false
}
```

### MsigSwapPropose
MsigSwapPropose proposes swapping 2 signers in the multisig
It takes the following params: <multisig address>, <sender address of the propose msg>,
<old signer>, <new signer>


Perms: sign

Inputs:
```json
[
  "f01234",
  "f01234",
  "f01234",
  "f01234"
]
```

Response:
```json
{
  "Message": {
    "Version": 42,
    "To": "f01234",
    "From": "f01234",
    "Nonce": 42,
    "Value": "0",
    "GasLimit": 0,
    "GasFeeCap": "0",
    "GasPremium": "0",
    "Method": 1,
    "Params": "Ynl0ZSBhcnJheQ==",
    "CID": {
      "/": "bafy2bzacebnkgxcy5pyk763pyw5l2sbltrai3qga5k2rcvvpgpdx2stlegnz4"
    }
  },
  "ValidNonce": false
}
```

## Net


### NetAddrsListen


Perms: read

Inputs: `null`

Response:
```json
{
  "ID": "",
  "Addrs": [
    "/ip4/52.36.61.156/tcp/1347/p2p/12D3KooWFETiESTf1v4PGUvtnxMAcEFMzLZbJGg4tjWfGEimYior"
  ]
}
```

### NetAgentVersion


Perms: read

Inputs:
```json
[
  "12D3KooWGzxzKZYveHXtpG6AsrUJBcWxHBFS2HsEoGTxrMLvKXtf"
]
```

Response: `"string value"`

### NetAutoNatStatus


Perms: read

Inputs: `null`

Response:
```json
{
  "Reachability": 1,
  "PublicAddr": ""
}
```

### NetBandwidthStats


Perms: read

Inputs: `null`

Response:
```json
{
  "TotalIn": 0,
  "TotalOut": 0,
  "RateIn": 0,
  "RateOut": 0
}
```

### NetBandwidthStatsByPeer


Perms: read

Inputs: `null`

Response:
```json
{
  "12D3KooWSXmXLJmBR1M7i9RW9GQPNUhZSzXKzxDHWtAgNuJAbyEJ": {
    "TotalIn": 174000,
    "TotalOut": 12500,
    "RateIn": 100,
    "RateOut": 50
  }
}
```

### NetBandwidthStatsByProtocol


Perms: read

Inputs: `null`

Response:
```json
{
  "/fil/hello/1.0.0": {
    "TotalIn": 174000,
    "TotalOut": 12500,
    "RateIn": 100,
    "RateOut": 50
  }
}
```

### NetBlockAdd


Perms: admin

Inputs:
```json
[
  {
    "Peers": [
      "12D3KooWGzxzKZYveHXtpG6AsrUJBcWxHBFS2HsEoGTxrMLvKXtf"
    ],
    "IPAddrs": null,
    "IPSubnets": null
  }
]
```

Response: `{}`

### NetBlockList


Perms: read

Inputs: `null`

Response:
```json
{
  "Peers": [
    "12D3KooWGzxzKZYveHXtpG6AsrUJBcWxHBFS2HsEoGTxrMLvKXtf"
  ],
  "IPAddrs": null,
  "IPSubnets": null
}
```

### NetBlockRemove


Perms: admin

Inputs:
```json
[
  {
    "Peers": [
      "12D3KooWGzxzKZYveHXtpG6AsrUJBcWxHBFS2HsEoGTxrMLvKXtf"
    ],
    "IPAddrs": null,
    "IPSubnets": null
  }
]
```

Response: `{}`

### NetConnect


Perms: write

Inputs:
```json
[
  {
    "ID": "",
    "Addrs": [
      "/ip4/52.36.61.156/tcp/1347/p2p/12D3KooWFETiESTf1v4PGUvtnxMAcEFMzLZbJGg4tjWfGEimYior"
    ]
  }
]
```

Response: `{}`

### NetConnectedness


Perms: read

Inputs:
```json
[
  "12D3KooWGzxzKZYveHXtpG6AsrUJBcWxHBFS2HsEoGTxrMLvKXtf"
]
```

Response: `1`

### NetDisconnect


Perms: write

Inputs:
```json
[
  "12D3KooWGzxzKZYveHXtpG6AsrUJBcWxHBFS2HsEoGTxrMLvKXtf"
]
```

Response: `{}`

### NetFindPeer


Perms: read

Inputs:
```json
[
  "12D3KooWGzxzKZYveHXtpG6AsrUJBcWxHBFS2HsEoGTxrMLvKXtf"
]
```

Response:
```json
{
  "ID": "",
  "Addrs": [
    "/ip4/52.36.61.156/tcp/1347/p2p/12D3KooWFETiESTf1v4PGUvtnxMAcEFMzLZbJGg4tjWfGEimYior"
  ]
}
```

### NetLimit


Perms: read

Inputs:
```json
[
  "string value"
]
```

Response:
```json
{
  "Memory": 123,
  "Streams": 3,
  "StreamsInbound": 1,
  "StreamsOutbound": 2,
  "Conns": 4,
  "ConnsInbound": 3,
  "ConnsOutbound": 4,
  "FD": 5
}
```

### NetListening


Perms: read

Inputs: `null`

Response: `true`

### NetPeerInfo


Perms: read

Inputs:
```json
[
  "12D3KooWGzxzKZYveHXtpG6AsrUJBcWxHBFS2HsEoGTxrMLvKXtf"
]
```

Response:
```json
{
  "ID": "",
  "Agent": "string value",
  "Addrs": [
    "string value"
  ],
  "Protocols": [
    "string value"
  ],
  "ConnMgrMeta": null
}
```

### NetPeers


Perms: read

Inputs: `null`

Response:
```json
[
  {
    "ID": "",
    "Addrs": [
      "/ip4/52.36.61.156/tcp/1347/p2p/12D3KooWFETiESTf1v4PGUvtnxMAcEFMzLZbJGg4tjWfGEimYior"
    ]
  }
]
```

### NetPing


Perms: read

Inputs:
```json
[
  "12D3KooWGzxzKZYveHXtpG6AsrUJBcWxHBFS2HsEoGTxrMLvKXtf"
]
```

Response: `60000000000`

### NetProtectAdd


Perms: admin

Inputs:
```json
[
  [
    "12D3KooWGzxzKZYveHXtpG6AsrUJBcWxHBFS2HsEoGTxrMLvKXtf"
  ]
]
```

Response: `{}`

### NetProtectList


Perms: read

Inputs: `null`

Response:
```json
[
  "12D3KooWGzxzKZYveHXtpG6AsrUJBcWxHBFS2HsEoGTxrMLvKXtf"
]
```

### NetProtectRemove


Perms: admin

Inputs:
```json
[
  [
    "12D3KooWGzxzKZYveHXtpG6AsrUJBcWxHBFS2HsEoGTxrMLvKXtf"
  ]
]
```

Response: `{}`

### NetPubsubScores


Perms: read

Inputs: `null`

Response:
```json
[
  {
    "ID": "",
    "Score": {
      "Score": 12.3,
      "Topics": {
        "/blocks": {
          "TimeInMesh": 60000000000,
          "FirstMessageDeliveries": 122,
          "MeshMessageDeliveries": 1234,
          "InvalidMessageDeliveries": 3
        }
      },
      "AppSpecificScore": 0,
      "IPColocationFactor": 0,
      "BehaviourPenalty": 0
    }
  }
]
```

### NetSetLimit


Perms: admin

Inputs:
```json
[
  "string value",
  {
    "Memory": 123,
    "Streams": 3,
    "StreamsInbound": 1,
    "StreamsOutbound": 2,
    "Conns": 4,
    "ConnsInbound": 3,
    "ConnsOutbound": 4,
    "FD": 5
  }
]
```

Response: `{}`

### NetStat


Perms: read

Inputs:
```json
[
  "string value"
]
```

Response:
```json
{
  "System": {
    "NumStreamsInbound": 0,
    "NumStreamsOutbound": 0,
    "NumConnsInbound": 0,
    "NumConnsOutbound": 0,
    "NumFD": 0,
    "Memory": 9
  },
  "Transient": {
    "NumStreamsInbound": 0,
    "NumStreamsOutbound": 0,
    "NumConnsInbound": 0,
    "NumConnsOutbound": 0,
    "NumFD": 0,
    "Memory": 9
  },
  "Services": {
    "abc": {
      "NumStreamsInbound": 1,
      "NumStreamsOutbound": 2,
      "NumConnsInbound": 3,
      "NumConnsOutbound": 4,
      "NumFD": 5,
      "Memory": 123
    }
  },
  "Protocols": {
    "abc": {
      "NumStreamsInbound": 1,
      "NumStreamsOutbound": 2,
      "NumConnsInbound": 3,
      "NumConnsOutbound": 4,
      "NumFD": 5,
      "Memory": 123
    }
  },
  "Peers": {
    "abc": {
      "NumStreamsInbound": 1,
      "NumStreamsOutbound": 2,
      "NumConnsInbound": 3,
      "NumConnsOutbound": 4,
      "NumFD": 5,
      "Memory": 123
    }
  }
}
```

### NetVersion


Perms: read

Inputs: `null`

Response: `"string value"`

## Node
These methods are general node management and status commands


### NodeStatus
There are not yet any comments for this method.

Perms: read

Inputs:
```json
[
  true
]
```

Response:
```json
{
  "SyncStatus": {
    "Epoch": 0,
    "Behind": 0
  },
  "PeerStatus": {
    "PeersToPublishMsgs": 0,
    "PeersToPublishBlocks": 0
  },
  "ChainStatus": {
    "BlocksPerTipsetLast100": 0,
    "BlocksPerTipsetLastFinality": 0
  }
}
```

## Paych
The Paych methods are for interacting with and managing payment channels


### PaychAllocateLane


Perms: sign

Inputs:
```json
[
  "f01234"
]
```

Response: `42`

### PaychAvailableFunds


Perms: sign

Inputs:
```json
[
  "f01234"
]
```

Response:
```json
{
  "Channel": "\u003cempty\u003e",
  "From": "f01234",
  "To": "f01234",
  "ConfirmedAmt": "0",
  "PendingAmt": "0",
  "NonReservedAmt": "0",
  "PendingAvailableAmt": "0",
  "PendingWaitSentinel": {
    "/": "bafy2bzacea3wsdh6y3a36tb3skempjoxqpuyompjbmfeyf34fi3uy6uue42v4"
  },
  "QueuedAmt": "0",
  "VoucherReedeemedAmt": "0"
}
```

### PaychAvailableFundsByFromTo


Perms: sign

Inputs:
```json
[
  "f01234",
  "f01234"
]
```

Response:
```json
{
  "Channel": "\u003cempty\u003e",
  "From": "f01234",
  "To": "f01234",
  "ConfirmedAmt": "0",
  "PendingAmt": "0",
  "NonReservedAmt": "0",
  "PendingAvailableAmt": "0",
  "PendingWaitSentinel": {
    "/": "bafy2bzacea3wsdh6y3a36tb3skempjoxqpuyompjbmfeyf34fi3uy6uue42v4"
  },
  "QueuedAmt": "0",
  "VoucherReedeemedAmt": "0"
}
```

### PaychCollect


Perms: sign

Inputs:
```json
[
  "f01234"
]
```

Response:
```json
{
  "/": "bafy2bzacea3wsdh6y3a36tb3skempjoxqpuyompjbmfeyf34fi3uy6uue42v4"
}
```

### PaychFund
PaychFund gets or creates a payment channel between address pair.
The specified amount will be added to the channel through on-chain send for future use


Perms: sign

Inputs:
```json
[
  "f01234",
  "f01234",
  "0"
]
```

Response:
```json
{
  "Channel": "f01234",
  "WaitSentinel": null
}
```

### PaychGet
PaychGet gets or creates a payment channel between address pair
 The specified amount will be reserved for use. If there aren't enough non-reserved funds
   available, funds will be added through an on-chain message.
 - When opts.OffChain is true, this call will not cause any messages to be sent to the chain (no automatic
   channel creation/funds adding). If the operation can't be performed without sending a message an error will be
   returned. Note that even when this option is specified, this call can be blocked by previous operations on the
   channel waiting for on-chain operations.


Perms: sign

Inputs:
```json
[
  "f01234",
  "f01234",
  "0",
  {
    "OffChain": false
  }
]
```

Response:
```json
{
  "Channel": "f01234",
  "WaitSentinel": null
}
```

### PaychGetWaitReady


Perms: sign

Inputs:
```json
[
  {
    "/": "bafy2bzacea3wsdh6y3a36tb3skempjoxqpuyompjbmfeyf34fi3uy6uue42v4"
  }
]
```

Response: `"f01234"`

### PaychList


Perms: read

Inputs: `null`

Response:
```json
[
  "f01234"
]
```

### PaychNewPayment


Perms: sign

Inputs:
```json
[
  "f01234",
  "f01234",
  [
    {
      "Amount": "0",
      "TimeLockMin": 0,
      "TimeLockMax": 0,
      "MinSettle": 0,
      "Extra": {
        "Actor": "f01234",
        "Method": 1,
        "Data": "Ynl0ZSBhcnJheQ=="
      }
    }
  ]
]
```

Response:
```json
{
  "Channel": "f01234",
  "WaitSentinel": null,
  "Vouchers": [
    {
      "ChannelAddr": "\u003cempty\u003e",
      "TimeLockMin": 0,
      "TimeLockMax": 0,
      "SecretHash": null,
      "Extra": {
        "Actor": "f01234",
        "Method": 1,
        "Data": "Ynl0ZSBhcnJheQ=="
      },
      "Lane": 42,
      "Nonce": 42,
      "Amount": "0",
      "MinSettleHeight": 0,
      "Merges": [
        {
          "Lane": 42,
          "Nonce": 42
        }
      ],
      "Signature": {
        "Type": 2,
        "Data": "Ynl0ZSBhcnJheQ=="
      }
    }
  ]
}
```

### PaychSettle


Perms: sign

Inputs:
```json
[
  "f01234"
]
```

Response:
```json
{
  "/": "bafy2bzacea3wsdh6y3a36tb3skempjoxqpuyompjbmfeyf34fi3uy6uue42v4"
}
```

### PaychStatus


Perms: read

Inputs:
```json
[
  "f01234"
]
```

Response:
```json
{
  "ControlAddr": "\u003cempty\u003e",
  "Direction": 1
}
```

### PaychVoucherAdd


Perms: write

Inputs:
```json
[
  "f01234",
  {
    "ChannelAddr": "\u003cempty\u003e",
    "TimeLockMin": 0,
    "TimeLockMax": 0,
    "SecretHash": null,
    "Extra": {
      "Actor": "f01234",
      "Method": 1,
      "Data": "Ynl0ZSBhcnJheQ=="
    },
    "Lane": 42,
    "Nonce": 42,
    "Amount": "0",
    "MinSettleHeight": 0,
    "Merges": [
      {
        "Lane": 42,
        "Nonce": 42
      }
    ],
    "Signature": {
      "Type": 2,
      "Data": "Ynl0ZSBhcnJheQ=="
    }
  },
  "Ynl0ZSBhcnJheQ==",
  "0"
]
```

Response: `"0"`

### PaychVoucherCheckSpendable


Perms: read

Inputs:
```json
[
  "f01234",
  {
    "ChannelAddr": "\u003cempty\u003e",
    "TimeLockMin": 0,
    "TimeLockMax": 0,
    "SecretHash": null,
    "Extra": {
      "Actor": "f01234",
      "Method": 1,
      "Data": "Ynl0ZSBhcnJheQ=="
    },
    "Lane": 42,
    "Nonce": 42,
    "Amount": "0",
    "MinSettleHeight": 0,
    "Merges": [
      {
        "Lane": 42,
        "Nonce": 42
      }
    ],
    "Signature": {
      "Type": 2,
      "Data": "Ynl0ZSBhcnJheQ=="
    }
  },
  "Ynl0ZSBhcnJheQ==",
  "Ynl0ZSBhcnJheQ=="
]
```

Response: `true`

### PaychVoucherCheckValid


Perms: read

Inputs:
```json
[
  "f01234",
  {
    "ChannelAddr": "\u003cempty\u003e",
    "TimeLockMin": 0,
    "TimeLockMax": 0,
    "SecretHash": null,
    "Extra": {
      "Actor": "f01234",
      "Method": 1,
      "Data": "Ynl0ZSBhcnJheQ=="
    },
    "Lane": 42,
    "Nonce": 42,
    "Amount": "0",
    "MinSettleHeight": 0,
    "Merges": [
      {
        "Lane": 42,
        "Nonce": 42
      }
    ],
    "Signature": {
      "Type": 2,
      "Data": "Ynl0ZSBhcnJheQ=="
    }
  }
]
```

Response: `{}`

### PaychVoucherCreate


Perms: sign

Inputs:
```json
[
  "f01234",
  "0",
  42
]
```

Response:
```json
{
  "Voucher": {
    "ChannelAddr": "\u003cempty\u003e",
    "TimeLockMin": 0,
    "TimeLockMax": 0,
    "SecretHash": null,
    "Extra": {
      "Actor": "f01234",
      "Method": 1,
      "Data": "Ynl0ZSBhcnJheQ=="
    },
    "Lane": 42,
    "Nonce": 42,
    "Amount": "0",
    "MinSettleHeight": 0,
    "Merges": [
      {
        "Lane": 42,
        "Nonce": 42
      }
    ],
    "Signature": {
      "Type": 2,
      "Data": "Ynl0ZSBhcnJheQ=="
    }
  },
  "Shortfall": "0"
}
```

### PaychVoucherList


Perms: write

Inputs:
```json
[
  "f01234"
]
```

Response:
```json
[
  {
    "ChannelAddr": "\u003cempty\u003e",
    "TimeLockMin": 0,
    "TimeLockMax": 0,
    "SecretHash": null,
    "Extra": {
      "Actor": "f01234",
      "Method": 1,
      "Data": "Ynl0ZSBhcnJheQ=="
    },
    "Lane": 42,
    "Nonce": 42,
    "Amount": "0",
    "MinSettleHeight": 0,
    "Merges": [
      {
        "Lane": 42,
        "Nonce": 42
      }
    ],
    "Signature": {
      "Type": 2,
      "Data": "Ynl0ZSBhcnJheQ=="
    }
  }
]
```

### PaychVoucherSubmit


Perms: sign

Inputs:
```json
[
  "f01234",
  {
    "ChannelAddr": "\u003cempty\u003e",
    "TimeLockMin": 0,
    "TimeLockMax": 0,
    "SecretHash": null,
    "Extra": {
      "Actor": "f01234",
      "Method": 1,
      "Data": "Ynl0ZSBhcnJheQ=="
    },
    "Lane": 42,
    "Nonce": 42,
    "Amount": "0",
    "MinSettleHeight": 0,
    "Merges": [
      {
        "Lane": 42,
        "Nonce": 42
      }
    ],
    "Signature": {
      "Type": 2,
      "Data": "Ynl0ZSBhcnJheQ=="
    }
  },
  "Ynl0ZSBhcnJheQ==",
  "Ynl0ZSBhcnJheQ=="
]
```

Response:
```json
{
  "/": "bafy2bzacea3wsdh6y3a36tb3skempjoxqpuyompjbmfeyf34fi3uy6uue42v4"
}
```

## Raft


### RaftLeader


Perms: read

Inputs: `null`

Response: `"12D3KooWGzxzKZYveHXtpG6AsrUJBcWxHBFS2HsEoGTxrMLvKXtf"`

### RaftState


Perms: read

Inputs: `null`

Response:
```json
{
  "NonceMap": {},
  "MsgUuids": {}
}
```

## Start


### StartTime


Perms: read

Inputs: `null`

Response: `"0001-01-01T00:00:00Z"`

## State
The State methods are used to query, inspect, and interact with chain state.
Most methods take a TipSetKey as a parameter. The state looked up is the parent state of the tipset.
A nil TipSetKey can be provided as a param, this will cause the heaviest tipset in the chain to be used.


### StateAccountKey
StateAccountKey returns the public key address of the given ID address for secp and bls accounts


Perms: read

Inputs:
```json
[
  "f01234",
  [
    {
      "/": "bafy2bzacea3wsdh6y3a36tb3skempjoxqpuyompjbmfeyf34fi3uy6uue42v4"
    },
    {
      "/": "bafy2bzacebp3shtrn43k7g3unredz7fxn4gj533d3o43tqn2p2ipxxhrvchve"
    }
  ]
]
```

Response: `"f01234"`

### StateActorCodeCIDs
StateActorCodeCIDs returns the CIDs of all the builtin actors for the given network version


Perms: read

Inputs:
```json
[
  18
]
```

Response: `{}`

### StateActorManifestCID
StateActorManifestCID returns the CID of the builtin actors manifest for the given network version


Perms: read

Inputs:
```json
[
  18
]
```

Response:
```json
{
  "/": "bafy2bzacea3wsdh6y3a36tb3skempjoxqpuyompjbmfeyf34fi3uy6uue42v4"
}
```

### StateAllMinerFaults
StateAllMinerFaults returns all non-expired Faults that occur within lookback epochs of the given tipset


Perms: read

Inputs:
```json
[
  10101,
  [
    {
      "/": "bafy2bzacea3wsdh6y3a36tb3skempjoxqpuyompjbmfeyf34fi3uy6uue42v4"
    },
    {
      "/": "bafy2bzacebp3shtrn43k7g3unredz7fxn4gj533d3o43tqn2p2ipxxhrvchve"
    }
  ]
]
```

Response:
```json
[
  {
    "Miner": "f01234",
    "Epoch": 10101
  }
]
```

### StateCall
StateCall runs the given message and returns its result without any persisted changes.

StateCall applies the message to the tipset's parent state. The
message is not applied on-top-of the messages in the passed-in
tipset.


Perms: read

Inputs:
```json
[
  {
    "Version": 42,
    "To": "f01234",
    "From": "f01234",
    "Nonce": 42,
    "Value": "0",
    "GasLimit": 0,
    "GasFeeCap": "0",
    "GasPremium": "0",
    "Method": 1,
    "Params": "Ynl0ZSBhcnJheQ==",
    "CID": {
      "/": "bafy2bzacebnkgxcy5pyk763pyw5l2sbltrai3qga5k2rcvvpgpdx2stlegnz4"
    }
  },
  [
    {
      "/": "bafy2bzacea3wsdh6y3a36tb3skempjoxqpuyompjbmfeyf34fi3uy6uue42v4"
    },
    {
      "/": "bafy2bzacebp3shtrn43k7g3unredz7fxn4gj533d3o43tqn2p2ipxxhrvchve"
    }
  ]
]
```

Response:
```json
{
  "MsgCid": null,
  "Msg": {
    "Version": 42,
    "To": "f01234",
    "From": "f01234",
    "Nonce": 42,
    "Value": "0",
    "GasLimit": 0,
    "GasFeeCap": "0",
    "GasPremium": "0",
    "Method": 1,
    "Params": "Ynl0ZSBhcnJheQ==",
    "CID": {
      "/": "bafy2bzacebnkgxcy5pyk763pyw5l2sbltrai3qga5k2rcvvpgpdx2stlegnz4"
    }
  },
<<<<<<< HEAD
  "MsgRct": {
    "ExitCode": 0,
    "Return": "Ynl0ZSBhcnJheQ==",
    "GasUsed": 9,
    "EventsRoot": {
      "/": "bafy2bzacea3wsdh6y3a36tb3skempjoxqpuyompjbmfeyf34fi3uy6uue42v4"
    }
  },
=======
  "MsgRct": null,
>>>>>>> 8504401d
  "GasCost": {
    "Message": null,
    "GasUsed": "0",
    "BaseFeeBurn": "0",
    "OverEstimationBurn": "0",
    "MinerPenalty": "0",
    "MinerTip": "0",
    "Refund": "0",
    "TotalCost": "0"
  },
  "ExecutionTrace": {
<<<<<<< HEAD
    "Msg": {
      "Version": 42,
      "To": "f01234",
      "From": "f01234",
      "Nonce": 42,
      "Value": "0",
      "GasLimit": 9,
      "GasFeeCap": "0",
      "GasPremium": "0",
      "Method": 1,
      "Params": "Ynl0ZSBhcnJheQ==",
      "CID": {
        "/": "bafy2bzacebbpdegvr3i4cosewthysg5xkxpqfn2wfcz6mv2hmoktwbdxkax4s"
      }
    },
    "MsgRct": {
      "ExitCode": 0,
      "Return": "Ynl0ZSBhcnJheQ==",
      "GasUsed": 9,
      "EventsRoot": {
        "/": "bafy2bzacea3wsdh6y3a36tb3skempjoxqpuyompjbmfeyf34fi3uy6uue42v4"
      }
    },
    "Error": "string value",
    "Duration": 60000000000,
    "GasCharges": [
      {
        "Name": "string value",
        "loc": [
          {
            "File": "string value",
            "Line": 123,
            "Function": "string value"
          }
        ],
        "tg": 9,
        "cg": 9,
        "sg": 9,
        "vtg": 9,
        "vcg": 9,
        "vsg": 9,
        "tt": 60000000000,
        "ex": {}
      }
    ],
    "Subcalls": [
      {
        "Msg": {
          "Version": 42,
          "To": "f01234",
          "From": "f01234",
          "Nonce": 42,
          "Value": "0",
          "GasLimit": 9,
          "GasFeeCap": "0",
          "GasPremium": "0",
          "Method": 1,
          "Params": "Ynl0ZSBhcnJheQ==",
          "CID": {
            "/": "bafy2bzacebbpdegvr3i4cosewthysg5xkxpqfn2wfcz6mv2hmoktwbdxkax4s"
          }
        },
        "MsgRct": {
          "ExitCode": 0,
          "Return": "Ynl0ZSBhcnJheQ==",
          "GasUsed": 9,
          "EventsRoot": {
            "/": "bafy2bzacea3wsdh6y3a36tb3skempjoxqpuyompjbmfeyf34fi3uy6uue42v4"
          }
        },
        "Error": "string value",
        "Duration": 60000000000,
        "GasCharges": [
          {
            "Name": "string value",
            "loc": [
              {
                "File": "string value",
                "Line": 123,
                "Function": "string value"
              }
            ],
            "tg": 9,
            "cg": 9,
            "sg": 9,
            "vtg": 9,
            "vcg": 9,
            "vsg": 9,
            "tt": 60000000000,
            "ex": {}
          }
        ],
        "Subcalls": null
      }
    ]
=======
    "Msg": null,
    "MsgRct": null,
    "Error": "",
    "Duration": 0,
    "GasCharges": null,
    "Subcalls": null
>>>>>>> 8504401d
  },
  "Error": "string value",
  "Duration": 60000000000
}
```

### StateChangedActors
StateChangedActors returns all the actors whose states change between the two given state CIDs
TODO: Should this take tipset keys instead?


Perms: read

Inputs:
```json
[
  {
    "/": "bafy2bzacea3wsdh6y3a36tb3skempjoxqpuyompjbmfeyf34fi3uy6uue42v4"
  },
  {
    "/": "bafy2bzacea3wsdh6y3a36tb3skempjoxqpuyompjbmfeyf34fi3uy6uue42v4"
  }
]
```

Response:
```json
{
  "t01236": {
    "Code": {
      "/": "bafy2bzacea3wsdh6y3a36tb3skempjoxqpuyompjbmfeyf34fi3uy6uue42v4"
    },
    "Head": {
      "/": "bafy2bzacea3wsdh6y3a36tb3skempjoxqpuyompjbmfeyf34fi3uy6uue42v4"
    },
    "Nonce": 42,
    "Balance": "0",
    "Address": "\u003cempty\u003e"
  }
}
```

### StateCirculatingSupply
StateCirculatingSupply returns the exact circulating supply of Filecoin at the given tipset.
This is not used anywhere in the protocol itself, and is only for external consumption.


Perms: read

Inputs:
```json
[
  [
    {
      "/": "bafy2bzacea3wsdh6y3a36tb3skempjoxqpuyompjbmfeyf34fi3uy6uue42v4"
    },
    {
      "/": "bafy2bzacebp3shtrn43k7g3unredz7fxn4gj533d3o43tqn2p2ipxxhrvchve"
    }
  ]
]
```

Response: `"0"`

### StateCompute
StateCompute is a flexible command that applies the given messages on the given tipset.
The messages are run as though the VM were at the provided height.

When called, StateCompute will:
- Load the provided tipset, or use the current chain head if not provided
- Compute the tipset state of the provided tipset on top of the parent state
  - (note that this step runs before vmheight is applied to the execution)
  - Execute state upgrade if any were scheduled at the epoch, or in null
    blocks preceding the tipset
  - Call the cron actor on null blocks preceding the tipset
  - For each block in the tipset
    - Apply messages in blocks in the specified
    - Award block reward by calling the reward actor
  - Call the cron actor for the current epoch
- If the specified vmheight is higher than the current epoch, apply any
  needed state upgrades to the state
- Apply the specified messages to the state

The vmheight parameter sets VM execution epoch, and can be used to simulate
message execution in different network versions. If the specified vmheight
epoch is higher than the epoch of the specified tipset, any state upgrades
until the vmheight will be executed on the state before applying messages
specified by the user.

Note that the initial tipset state computation is not affected by the
vmheight parameter - only the messages in the `apply` set are

If the caller wants to simply compute the state, vmheight should be set to
the epoch of the specified tipset.

Messages in the `apply` parameter must have the correct nonces, and gas
values set.


Perms: read

Inputs:
```json
[
  10101,
  [
    {
      "Version": 42,
      "To": "f01234",
      "From": "f01234",
      "Nonce": 42,
      "Value": "0",
      "GasLimit": 0,
      "GasFeeCap": "0",
      "GasPremium": "0",
      "Method": 1,
      "Params": "Ynl0ZSBhcnJheQ==",
      "CID": {
        "/": "bafy2bzacebnkgxcy5pyk763pyw5l2sbltrai3qga5k2rcvvpgpdx2stlegnz4"
      }
    }
  ],
  [
    {
      "/": "bafy2bzacea3wsdh6y3a36tb3skempjoxqpuyompjbmfeyf34fi3uy6uue42v4"
    },
    {
      "/": "bafy2bzacebp3shtrn43k7g3unredz7fxn4gj533d3o43tqn2p2ipxxhrvchve"
    }
  ]
]
```

Response:
```json
{
  "Root": {
    "/": "bafy2bzacea3wsdh6y3a36tb3skempjoxqpuyompjbmfeyf34fi3uy6uue42v4"
  },
  "Trace": [
    {
      "MsgCid": null,
      "Msg": {
        "Version": 42,
        "To": "f01234",
        "From": "f01234",
        "Nonce": 42,
        "Value": "0",
        "GasLimit": 0,
        "GasFeeCap": "0",
        "GasPremium": "0",
        "Method": 1,
        "Params": "Ynl0ZSBhcnJheQ==",
        "CID": {
          "/": "bafy2bzacebnkgxcy5pyk763pyw5l2sbltrai3qga5k2rcvvpgpdx2stlegnz4"
        }
      },
<<<<<<< HEAD
      "MsgRct": {
        "ExitCode": 0,
        "Return": "Ynl0ZSBhcnJheQ==",
        "GasUsed": 9,
        "EventsRoot": {
          "/": "bafy2bzacea3wsdh6y3a36tb3skempjoxqpuyompjbmfeyf34fi3uy6uue42v4"
        }
      },
=======
      "MsgRct": null,
>>>>>>> 8504401d
      "GasCost": {
        "Message": null,
        "GasUsed": "0",
        "BaseFeeBurn": "0",
        "OverEstimationBurn": "0",
        "MinerPenalty": "0",
        "MinerTip": "0",
        "Refund": "0",
        "TotalCost": "0"
      },
      "ExecutionTrace": {
<<<<<<< HEAD
        "Msg": {
          "Version": 42,
          "To": "f01234",
          "From": "f01234",
          "Nonce": 42,
          "Value": "0",
          "GasLimit": 9,
          "GasFeeCap": "0",
          "GasPremium": "0",
          "Method": 1,
          "Params": "Ynl0ZSBhcnJheQ==",
          "CID": {
            "/": "bafy2bzacebbpdegvr3i4cosewthysg5xkxpqfn2wfcz6mv2hmoktwbdxkax4s"
          }
        },
        "MsgRct": {
          "ExitCode": 0,
          "Return": "Ynl0ZSBhcnJheQ==",
          "GasUsed": 9,
          "EventsRoot": {
            "/": "bafy2bzacea3wsdh6y3a36tb3skempjoxqpuyompjbmfeyf34fi3uy6uue42v4"
          }
        },
        "Error": "string value",
        "Duration": 60000000000,
        "GasCharges": [
          {
            "Name": "string value",
            "loc": [
              {
                "File": "string value",
                "Line": 123,
                "Function": "string value"
              }
            ],
            "tg": 9,
            "cg": 9,
            "sg": 9,
            "vtg": 9,
            "vcg": 9,
            "vsg": 9,
            "tt": 60000000000,
            "ex": {}
          }
        ],
        "Subcalls": [
          {
            "Msg": {
              "Version": 42,
              "To": "f01234",
              "From": "f01234",
              "Nonce": 42,
              "Value": "0",
              "GasLimit": 9,
              "GasFeeCap": "0",
              "GasPremium": "0",
              "Method": 1,
              "Params": "Ynl0ZSBhcnJheQ==",
              "CID": {
                "/": "bafy2bzacebbpdegvr3i4cosewthysg5xkxpqfn2wfcz6mv2hmoktwbdxkax4s"
              }
            },
            "MsgRct": {
              "ExitCode": 0,
              "Return": "Ynl0ZSBhcnJheQ==",
              "GasUsed": 9,
              "EventsRoot": {
                "/": "bafy2bzacea3wsdh6y3a36tb3skempjoxqpuyompjbmfeyf34fi3uy6uue42v4"
              }
            },
            "Error": "string value",
            "Duration": 60000000000,
            "GasCharges": [
              {
                "Name": "string value",
                "loc": [
                  {
                    "File": "string value",
                    "Line": 123,
                    "Function": "string value"
                  }
                ],
                "tg": 9,
                "cg": 9,
                "sg": 9,
                "vtg": 9,
                "vcg": 9,
                "vsg": 9,
                "tt": 60000000000,
                "ex": {}
              }
            ],
            "Subcalls": null
          }
        ]
=======
        "Msg": null,
        "MsgRct": null,
        "Error": "",
        "Duration": 0,
        "GasCharges": null,
        "Subcalls": null
>>>>>>> 8504401d
      },
      "Error": "string value",
      "Duration": 60000000000
    }
  ]
}
```

### StateComputeDataCID
StateComputeDataCID computes DataCID from a set of on-chain deals


Perms: read

Inputs:
```json
[
  "f01234",
  8,
  [
    5432
  ],
  [
    {
      "/": "bafy2bzacea3wsdh6y3a36tb3skempjoxqpuyompjbmfeyf34fi3uy6uue42v4"
    },
    {
      "/": "bafy2bzacebp3shtrn43k7g3unredz7fxn4gj533d3o43tqn2p2ipxxhrvchve"
    }
  ]
]
```

Response:
```json
{
  "/": "bafy2bzacea3wsdh6y3a36tb3skempjoxqpuyompjbmfeyf34fi3uy6uue42v4"
}
```

### StateDealProviderCollateralBounds
StateDealProviderCollateralBounds returns the min and max collateral a storage provider
can issue. It takes the deal size and verified status as parameters.


Perms: read

Inputs:
```json
[
  1032,
  true,
  [
    {
      "/": "bafy2bzacea3wsdh6y3a36tb3skempjoxqpuyompjbmfeyf34fi3uy6uue42v4"
    },
    {
      "/": "bafy2bzacebp3shtrn43k7g3unredz7fxn4gj533d3o43tqn2p2ipxxhrvchve"
    }
  ]
]
```

Response:
```json
{
  "Min": "0",
  "Max": "0"
}
```

### StateDecodeParams
StateDecodeParams attempts to decode the provided params, based on the recipient actor address and method number.


Perms: read

Inputs:
```json
[
  "f01234",
  1,
  "Ynl0ZSBhcnJheQ==",
  [
    {
      "/": "bafy2bzacea3wsdh6y3a36tb3skempjoxqpuyompjbmfeyf34fi3uy6uue42v4"
    },
    {
      "/": "bafy2bzacebp3shtrn43k7g3unredz7fxn4gj533d3o43tqn2p2ipxxhrvchve"
    }
  ]
]
```

Response: `{}`

### StateEncodeParams
StateEncodeParams attempts to encode the provided json params to the binary from


Perms: read

Inputs:
```json
[
  {
    "/": "bafy2bzacea3wsdh6y3a36tb3skempjoxqpuyompjbmfeyf34fi3uy6uue42v4"
  },
  1,
  "json raw message"
]
```

Response: `"Ynl0ZSBhcnJheQ=="`

### StateGetActor
StateGetActor returns the indicated actor's nonce and balance.


Perms: read

Inputs:
```json
[
  "f01234",
  [
    {
      "/": "bafy2bzacea3wsdh6y3a36tb3skempjoxqpuyompjbmfeyf34fi3uy6uue42v4"
    },
    {
      "/": "bafy2bzacebp3shtrn43k7g3unredz7fxn4gj533d3o43tqn2p2ipxxhrvchve"
    }
  ]
]
```

Response:
```json
{
  "Code": {
    "/": "bafy2bzacea3wsdh6y3a36tb3skempjoxqpuyompjbmfeyf34fi3uy6uue42v4"
  },
  "Head": {
    "/": "bafy2bzacea3wsdh6y3a36tb3skempjoxqpuyompjbmfeyf34fi3uy6uue42v4"
  },
  "Nonce": 42,
  "Balance": "0",
  "Address": "\u003cempty\u003e"
}
```

### StateGetAllocation
StateGetAllocation returns the allocation for a given address and allocation ID.


Perms: read

Inputs:
```json
[
  "f01234",
  0,
  [
    {
      "/": "bafy2bzacea3wsdh6y3a36tb3skempjoxqpuyompjbmfeyf34fi3uy6uue42v4"
    },
    {
      "/": "bafy2bzacebp3shtrn43k7g3unredz7fxn4gj533d3o43tqn2p2ipxxhrvchve"
    }
  ]
]
```

Response:
```json
{
  "Client": 1000,
  "Provider": 1000,
  "Data": {
    "/": "bafy2bzacea3wsdh6y3a36tb3skempjoxqpuyompjbmfeyf34fi3uy6uue42v4"
  },
  "Size": 1032,
  "TermMin": 0,
  "TermMax": 0,
  "Expiration": 10101
}
```

### StateGetAllocationForPendingDeal
StateGetAllocationForPendingDeal returns the allocation for a given deal ID of a pending deal. Returns nil if
pending allocation is not found.


Perms: read

Inputs:
```json
[
  5432,
  [
    {
      "/": "bafy2bzacea3wsdh6y3a36tb3skempjoxqpuyompjbmfeyf34fi3uy6uue42v4"
    },
    {
      "/": "bafy2bzacebp3shtrn43k7g3unredz7fxn4gj533d3o43tqn2p2ipxxhrvchve"
    }
  ]
]
```

Response:
```json
{
  "Client": 1000,
  "Provider": 1000,
  "Data": {
    "/": "bafy2bzacea3wsdh6y3a36tb3skempjoxqpuyompjbmfeyf34fi3uy6uue42v4"
  },
  "Size": 1032,
  "TermMin": 0,
  "TermMax": 0,
  "Expiration": 10101
}
```

### StateGetAllocations
StateGetAllocations returns the all the allocations for a given client.


Perms: read

Inputs:
```json
[
  "f01234",
  [
    {
      "/": "bafy2bzacea3wsdh6y3a36tb3skempjoxqpuyompjbmfeyf34fi3uy6uue42v4"
    },
    {
      "/": "bafy2bzacebp3shtrn43k7g3unredz7fxn4gj533d3o43tqn2p2ipxxhrvchve"
    }
  ]
]
```

Response: `{}`

### StateGetBeaconEntry
StateGetBeaconEntry returns the beacon entry for the given filecoin epoch. If
the entry has not yet been produced, the call will block until the entry
becomes available


Perms: read

Inputs:
```json
[
  10101
]
```

Response:
```json
{
  "Round": 42,
  "Data": "Ynl0ZSBhcnJheQ=="
}
```

### StateGetClaim
StateGetClaim returns the claim for a given address and claim ID.


Perms: read

Inputs:
```json
[
  "f01234",
  0,
  [
    {
      "/": "bafy2bzacea3wsdh6y3a36tb3skempjoxqpuyompjbmfeyf34fi3uy6uue42v4"
    },
    {
      "/": "bafy2bzacebp3shtrn43k7g3unredz7fxn4gj533d3o43tqn2p2ipxxhrvchve"
    }
  ]
]
```

Response:
```json
{
  "Provider": 1000,
  "Client": 1000,
  "Data": {
    "/": "bafy2bzacea3wsdh6y3a36tb3skempjoxqpuyompjbmfeyf34fi3uy6uue42v4"
  },
  "Size": 1032,
  "TermMin": 0,
  "TermMax": 0,
  "TermStart": 0,
  "Sector": 9
}
```

### StateGetClaims
StateGetClaims returns the all the claims for a given provider.


Perms: read

Inputs:
```json
[
  "f01234",
  [
    {
      "/": "bafy2bzacea3wsdh6y3a36tb3skempjoxqpuyompjbmfeyf34fi3uy6uue42v4"
    },
    {
      "/": "bafy2bzacebp3shtrn43k7g3unredz7fxn4gj533d3o43tqn2p2ipxxhrvchve"
    }
  ]
]
```

Response: `{}`

### StateGetNetworkParams
StateGetNetworkParams return current network params


Perms: read

Inputs: `null`

Response:
```json
{
  "NetworkName": "",
  "BlockDelaySecs": 0,
  "ConsensusMinerMinPower": "0",
  "SupportedProofTypes": null,
  "PreCommitChallengeDelay": 0,
  "ForkUpgradeParams": {
    "UpgradeSmokeHeight": 0,
    "UpgradeBreezeHeight": 0,
    "UpgradeIgnitionHeight": 0,
    "UpgradeLiftoffHeight": 0,
    "UpgradeAssemblyHeight": 0,
    "UpgradeRefuelHeight": 0,
    "UpgradeTapeHeight": 0,
    "UpgradeKumquatHeight": 0,
    "UpgradePriceListOopsHeight": 0,
    "BreezeGasTampingDuration": 0,
    "UpgradeCalicoHeight": 0,
    "UpgradePersianHeight": 0,
    "UpgradeOrangeHeight": 0,
    "UpgradeClausHeight": 0,
    "UpgradeTrustHeight": 0,
    "UpgradeNorwegianHeight": 0,
    "UpgradeTurboHeight": 0,
    "UpgradeHyperdriveHeight": 0,
    "UpgradeChocolateHeight": 0,
    "UpgradeOhSnapHeight": 0,
    "UpgradeSkyrHeight": 0,
    "UpgradeSharkHeight": 0
  }
}
```

### StateGetRandomnessFromBeacon
StateGetRandomnessFromBeacon is used to sample the beacon for randomness.


Perms: read

Inputs:
```json
[
  2,
  10101,
  "Ynl0ZSBhcnJheQ==",
  [
    {
      "/": "bafy2bzacea3wsdh6y3a36tb3skempjoxqpuyompjbmfeyf34fi3uy6uue42v4"
    },
    {
      "/": "bafy2bzacebp3shtrn43k7g3unredz7fxn4gj533d3o43tqn2p2ipxxhrvchve"
    }
  ]
]
```

Response: `"Bw=="`

### StateGetRandomnessFromTickets
StateGetRandomnessFromTickets is used to sample the chain for randomness.


Perms: read

Inputs:
```json
[
  2,
  10101,
  "Ynl0ZSBhcnJheQ==",
  [
    {
      "/": "bafy2bzacea3wsdh6y3a36tb3skempjoxqpuyompjbmfeyf34fi3uy6uue42v4"
    },
    {
      "/": "bafy2bzacebp3shtrn43k7g3unredz7fxn4gj533d3o43tqn2p2ipxxhrvchve"
    }
  ]
]
```

Response: `"Bw=="`

### StateListActors
StateListActors returns the addresses of every actor in the state


Perms: read

Inputs:
```json
[
  [
    {
      "/": "bafy2bzacea3wsdh6y3a36tb3skempjoxqpuyompjbmfeyf34fi3uy6uue42v4"
    },
    {
      "/": "bafy2bzacebp3shtrn43k7g3unredz7fxn4gj533d3o43tqn2p2ipxxhrvchve"
    }
  ]
]
```

Response:
```json
[
  "f01234"
]
```

### StateListMessages
StateListMessages looks back and returns all messages with a matching to or from address, stopping at the given height.


Perms: read

Inputs:
```json
[
  {
    "To": "f01234",
    "From": "f01234"
  },
  [
    {
      "/": "bafy2bzacea3wsdh6y3a36tb3skempjoxqpuyompjbmfeyf34fi3uy6uue42v4"
    },
    {
      "/": "bafy2bzacebp3shtrn43k7g3unredz7fxn4gj533d3o43tqn2p2ipxxhrvchve"
    }
  ],
  10101
]
```

Response:
```json
[
  {
    "/": "bafy2bzacea3wsdh6y3a36tb3skempjoxqpuyompjbmfeyf34fi3uy6uue42v4"
  }
]
```

### StateListMiners
StateListMiners returns the addresses of every miner that has claimed power in the Power Actor


Perms: read

Inputs:
```json
[
  [
    {
      "/": "bafy2bzacea3wsdh6y3a36tb3skempjoxqpuyompjbmfeyf34fi3uy6uue42v4"
    },
    {
      "/": "bafy2bzacebp3shtrn43k7g3unredz7fxn4gj533d3o43tqn2p2ipxxhrvchve"
    }
  ]
]
```

Response:
```json
[
  "f01234"
]
```

### StateLookupID
StateLookupID retrieves the ID address of the given address


Perms: read

Inputs:
```json
[
  "f01234",
  [
    {
      "/": "bafy2bzacea3wsdh6y3a36tb3skempjoxqpuyompjbmfeyf34fi3uy6uue42v4"
    },
    {
      "/": "bafy2bzacebp3shtrn43k7g3unredz7fxn4gj533d3o43tqn2p2ipxxhrvchve"
    }
  ]
]
```

Response: `"f01234"`

### StateLookupRobustAddress
StateLookupRobustAddress returns the public key address of the given ID address for non-account addresses (multisig, miners etc)


Perms: read

Inputs:
```json
[
  "f01234",
  [
    {
      "/": "bafy2bzacea3wsdh6y3a36tb3skempjoxqpuyompjbmfeyf34fi3uy6uue42v4"
    },
    {
      "/": "bafy2bzacebp3shtrn43k7g3unredz7fxn4gj533d3o43tqn2p2ipxxhrvchve"
    }
  ]
]
```

Response: `"f01234"`

### StateMarketBalance
StateMarketBalance looks up the Escrow and Locked balances of the given address in the Storage Market


Perms: read

Inputs:
```json
[
  "f01234",
  [
    {
      "/": "bafy2bzacea3wsdh6y3a36tb3skempjoxqpuyompjbmfeyf34fi3uy6uue42v4"
    },
    {
      "/": "bafy2bzacebp3shtrn43k7g3unredz7fxn4gj533d3o43tqn2p2ipxxhrvchve"
    }
  ]
]
```

Response:
```json
{
  "Escrow": "0",
  "Locked": "0"
}
```

### StateMarketDeals
StateMarketDeals returns information about every deal in the Storage Market


Perms: read

Inputs:
```json
[
  [
    {
      "/": "bafy2bzacea3wsdh6y3a36tb3skempjoxqpuyompjbmfeyf34fi3uy6uue42v4"
    },
    {
      "/": "bafy2bzacebp3shtrn43k7g3unredz7fxn4gj533d3o43tqn2p2ipxxhrvchve"
    }
  ]
]
```

Response:
```json
{
  "t026363": {
    "Proposal": {
      "PieceCID": null,
      "PieceSize": 0,
      "VerifiedDeal": false,
      "Client": "f01234",
      "Provider": "f01234",
      "Label": "",
      "StartEpoch": 0,
      "EndEpoch": 0,
      "StoragePricePerEpoch": "0",
      "ProviderCollateral": "0",
      "ClientCollateral": "0"
    },
    "State": {
      "SectorStartEpoch": 0,
      "LastUpdatedEpoch": 0,
      "SlashEpoch": 0,
      "VerifiedClaim": 0
    }
  }
}
```

### StateMarketParticipants
StateMarketParticipants returns the Escrow and Locked balances of every participant in the Storage Market


Perms: read

Inputs:
```json
[
  [
    {
      "/": "bafy2bzacea3wsdh6y3a36tb3skempjoxqpuyompjbmfeyf34fi3uy6uue42v4"
    },
    {
      "/": "bafy2bzacebp3shtrn43k7g3unredz7fxn4gj533d3o43tqn2p2ipxxhrvchve"
    }
  ]
]
```

Response:
```json
{
  "t026363": {
    "Escrow": "0",
    "Locked": "0"
  }
}
```

### StateMarketStorageDeal
StateMarketStorageDeal returns information about the indicated deal


Perms: read

Inputs:
```json
[
  5432,
  [
    {
      "/": "bafy2bzacea3wsdh6y3a36tb3skempjoxqpuyompjbmfeyf34fi3uy6uue42v4"
    },
    {
      "/": "bafy2bzacebp3shtrn43k7g3unredz7fxn4gj533d3o43tqn2p2ipxxhrvchve"
    }
  ]
]
```

Response:
```json
{
  "Proposal": {
    "PieceCID": null,
    "PieceSize": 0,
    "VerifiedDeal": false,
    "Client": "f01234",
    "Provider": "f01234",
    "Label": "",
    "StartEpoch": 0,
    "EndEpoch": 0,
    "StoragePricePerEpoch": "0",
    "ProviderCollateral": "0",
    "ClientCollateral": "0"
  },
  "State": {
    "SectorStartEpoch": 0,
    "LastUpdatedEpoch": 0,
    "SlashEpoch": 0,
    "VerifiedClaim": 0
  }
}
```

### StateMinerActiveSectors
StateMinerActiveSectors returns info about sectors that a given miner is actively proving.


Perms: read

Inputs:
```json
[
  "f01234",
  [
    {
      "/": "bafy2bzacea3wsdh6y3a36tb3skempjoxqpuyompjbmfeyf34fi3uy6uue42v4"
    },
    {
      "/": "bafy2bzacebp3shtrn43k7g3unredz7fxn4gj533d3o43tqn2p2ipxxhrvchve"
    }
  ]
]
```

Response:
```json
[
  {
    "SectorNumber": 0,
    "SealProof": 0,
    "SealedCID": null,
    "DealIDs": null,
    "Activation": 10101,
    "Expiration": 10101,
    "DealWeight": "0",
    "VerifiedDealWeight": "0",
    "InitialPledge": "0",
    "ExpectedDayReward": "0",
    "ExpectedStoragePledge": "0",
    "ReplacedSectorAge": 0,
    "ReplacedDayReward": "0",
<<<<<<< HEAD
    "SectorKeyCID": {
      "/": "bafy2bzacea3wsdh6y3a36tb3skempjoxqpuyompjbmfeyf34fi3uy6uue42v4"
    },
    "SimpleQAPower": true
=======
    "SectorKeyCID": null,
    "SimpleQAPower": false
>>>>>>> 8504401d
  }
]
```

### StateMinerAllocated
StateMinerAllocated returns a bitfield containing all sector numbers marked as allocated in miner state


Perms: read

Inputs:
```json
[
  "f01234",
  [
    {
      "/": "bafy2bzacea3wsdh6y3a36tb3skempjoxqpuyompjbmfeyf34fi3uy6uue42v4"
    },
    {
      "/": "bafy2bzacebp3shtrn43k7g3unredz7fxn4gj533d3o43tqn2p2ipxxhrvchve"
    }
  ]
]
```

Response:
```json
[
  0
]
```

### StateMinerAvailableBalance
StateMinerAvailableBalance returns the portion of a miner's balance that can be withdrawn or spent


Perms: read

Inputs:
```json
[
  "f01234",
  [
    {
      "/": "bafy2bzacea3wsdh6y3a36tb3skempjoxqpuyompjbmfeyf34fi3uy6uue42v4"
    },
    {
      "/": "bafy2bzacebp3shtrn43k7g3unredz7fxn4gj533d3o43tqn2p2ipxxhrvchve"
    }
  ]
]
```

Response: `"0"`

### StateMinerDeadlines
StateMinerDeadlines returns all the proving deadlines for the given miner


Perms: read

Inputs:
```json
[
  "f01234",
  [
    {
      "/": "bafy2bzacea3wsdh6y3a36tb3skempjoxqpuyompjbmfeyf34fi3uy6uue42v4"
    },
    {
      "/": "bafy2bzacebp3shtrn43k7g3unredz7fxn4gj533d3o43tqn2p2ipxxhrvchve"
    }
  ]
]
```

Response:
```json
[
  {
    "PostSubmissions": [
      0
    ],
    "DisputableProofCount": 0
  }
]
```

### StateMinerFaults
StateMinerFaults returns a bitfield indicating the faulty sectors of the given miner


Perms: read

Inputs:
```json
[
  "f01234",
  [
    {
      "/": "bafy2bzacea3wsdh6y3a36tb3skempjoxqpuyompjbmfeyf34fi3uy6uue42v4"
    },
    {
      "/": "bafy2bzacebp3shtrn43k7g3unredz7fxn4gj533d3o43tqn2p2ipxxhrvchve"
    }
  ]
]
```

Response:
```json
[
  5,
  1
]
```

### StateMinerInfo
StateMinerInfo returns info about the indicated miner


Perms: read

Inputs:
```json
[
  "f01234",
  [
    {
      "/": "bafy2bzacea3wsdh6y3a36tb3skempjoxqpuyompjbmfeyf34fi3uy6uue42v4"
    },
    {
      "/": "bafy2bzacebp3shtrn43k7g3unredz7fxn4gj533d3o43tqn2p2ipxxhrvchve"
    }
  ]
]
```

Response:
```json
{
  "Owner": "f01234",
  "Worker": "f01234",
  "NewWorker": "\u003cempty\u003e",
  "ControlAddresses": null,
  "WorkerChangeEpoch": 0,
  "PeerId": null,
  "Multiaddrs": [
    "Ynl0ZSBhcnJheQ=="
  ],
  "WindowPoStProofType": 0,
  "SectorSize": 0,
  "WindowPoStPartitionSectors": 0,
  "ConsensusFaultElapsed": 0,
  "Beneficiary": "f01234",
  "BeneficiaryTerm": null,
  "PendingBeneficiaryTerm": null
}
```

### StateMinerInitialPledgeCollateral
StateMinerInitialPledgeCollateral returns the initial pledge collateral for the specified miner's sector


Perms: read

Inputs:
```json
[
  "f01234",
  {
    "SealProof": 0,
    "SectorNumber": 0,
    "SealedCID": null,
    "SealRandEpoch": 0,
    "DealIDs": null,
    "Expiration": 10101,
    "UnsealedCid": {
      "/": "bafy2bzacea3wsdh6y3a36tb3skempjoxqpuyompjbmfeyf34fi3uy6uue42v4"
    }
  },
  [
    {
      "/": "bafy2bzacea3wsdh6y3a36tb3skempjoxqpuyompjbmfeyf34fi3uy6uue42v4"
    },
    {
      "/": "bafy2bzacebp3shtrn43k7g3unredz7fxn4gj533d3o43tqn2p2ipxxhrvchve"
    }
  ]
]
```

Response: `"0"`

### StateMinerPartitions
StateMinerPartitions returns all partitions in the specified deadline


Perms: read

Inputs:
```json
[
  "f01234",
  42,
  [
    {
      "/": "bafy2bzacea3wsdh6y3a36tb3skempjoxqpuyompjbmfeyf34fi3uy6uue42v4"
    },
    {
      "/": "bafy2bzacebp3shtrn43k7g3unredz7fxn4gj533d3o43tqn2p2ipxxhrvchve"
    }
  ]
]
```

Response:
```json
[
  {
    "AllSectors": [
      0
    ],
    "FaultySectors": [
      0
    ],
    "RecoveringSectors": [
      0
    ],
    "LiveSectors": [
      0
    ],
    "ActiveSectors": [
      0
    ]
  }
]
```

### StateMinerPower
StateMinerPower returns the power of the indicated miner


Perms: read

Inputs:
```json
[
  "f01234",
  [
    {
      "/": "bafy2bzacea3wsdh6y3a36tb3skempjoxqpuyompjbmfeyf34fi3uy6uue42v4"
    },
    {
      "/": "bafy2bzacebp3shtrn43k7g3unredz7fxn4gj533d3o43tqn2p2ipxxhrvchve"
    }
  ]
]
```

Response:
```json
{
  "MinerPower": {
    "RawBytePower": "0",
    "QualityAdjPower": "0"
  },
  "TotalPower": {
    "RawBytePower": "0",
    "QualityAdjPower": "0"
  },
  "HasMinPower": false
}
```

### StateMinerPreCommitDepositForPower
StateMinerInitialPledgeCollateral returns the precommit deposit for the specified miner's sector


Perms: read

Inputs:
```json
[
  "f01234",
  {
    "SealProof": 0,
    "SectorNumber": 0,
    "SealedCID": null,
    "SealRandEpoch": 0,
    "DealIDs": null,
    "Expiration": 10101,
    "UnsealedCid": {
      "/": "bafy2bzacea3wsdh6y3a36tb3skempjoxqpuyompjbmfeyf34fi3uy6uue42v4"
    }
  },
  [
    {
      "/": "bafy2bzacea3wsdh6y3a36tb3skempjoxqpuyompjbmfeyf34fi3uy6uue42v4"
    },
    {
      "/": "bafy2bzacebp3shtrn43k7g3unredz7fxn4gj533d3o43tqn2p2ipxxhrvchve"
    }
  ]
]
```

Response: `"0"`

### StateMinerProvingDeadline
StateMinerProvingDeadline calculates the deadline at some epoch for a proving period
and returns the deadline-related calculations.


Perms: read

Inputs:
```json
[
  "f01234",
  [
    {
      "/": "bafy2bzacea3wsdh6y3a36tb3skempjoxqpuyompjbmfeyf34fi3uy6uue42v4"
    },
    {
      "/": "bafy2bzacebp3shtrn43k7g3unredz7fxn4gj533d3o43tqn2p2ipxxhrvchve"
    }
  ]
]
```

Response:
```json
{
  "CurrentEpoch": 0,
  "PeriodStart": 0,
  "Index": 42,
  "Open": 10101,
  "Close": 10101,
  "Challenge": 10101,
  "FaultCutoff": 0,
  "WPoStPeriodDeadlines": 0,
  "WPoStProvingPeriod": 0,
  "WPoStChallengeWindow": 0,
  "WPoStChallengeLookback": 0,
  "FaultDeclarationCutoff": 0
}
```

### StateMinerRecoveries
StateMinerRecoveries returns a bitfield indicating the recovering sectors of the given miner


Perms: read

Inputs:
```json
[
  "f01234",
  [
    {
      "/": "bafy2bzacea3wsdh6y3a36tb3skempjoxqpuyompjbmfeyf34fi3uy6uue42v4"
    },
    {
      "/": "bafy2bzacebp3shtrn43k7g3unredz7fxn4gj533d3o43tqn2p2ipxxhrvchve"
    }
  ]
]
```

Response:
```json
[
  5,
  1
]
```

### StateMinerSectorAllocated
StateMinerSectorAllocated checks if a sector number is marked as allocated.


Perms: read

Inputs:
```json
[
  "f01234",
  9,
  [
    {
      "/": "bafy2bzacea3wsdh6y3a36tb3skempjoxqpuyompjbmfeyf34fi3uy6uue42v4"
    },
    {
      "/": "bafy2bzacebp3shtrn43k7g3unredz7fxn4gj533d3o43tqn2p2ipxxhrvchve"
    }
  ]
]
```

Response: `true`

### StateMinerSectorCount
StateMinerSectorCount returns the number of sectors in a miner's sector set and proving set


Perms: read

Inputs:
```json
[
  "f01234",
  [
    {
      "/": "bafy2bzacea3wsdh6y3a36tb3skempjoxqpuyompjbmfeyf34fi3uy6uue42v4"
    },
    {
      "/": "bafy2bzacebp3shtrn43k7g3unredz7fxn4gj533d3o43tqn2p2ipxxhrvchve"
    }
  ]
]
```

Response:
```json
{
  "Live": 42,
  "Active": 42,
  "Faulty": 42
}
```

### StateMinerSectors
StateMinerSectors returns info about the given miner's sectors. If the filter bitfield is nil, all sectors are included.


Perms: read

Inputs:
```json
[
  "f01234",
  [
    0
  ],
  [
    {
      "/": "bafy2bzacea3wsdh6y3a36tb3skempjoxqpuyompjbmfeyf34fi3uy6uue42v4"
    },
    {
      "/": "bafy2bzacebp3shtrn43k7g3unredz7fxn4gj533d3o43tqn2p2ipxxhrvchve"
    }
  ]
]
```

Response:
```json
[
  {
    "SectorNumber": 0,
    "SealProof": 0,
    "SealedCID": null,
    "DealIDs": null,
    "Activation": 10101,
    "Expiration": 10101,
    "DealWeight": "0",
    "VerifiedDealWeight": "0",
    "InitialPledge": "0",
    "ExpectedDayReward": "0",
    "ExpectedStoragePledge": "0",
    "ReplacedSectorAge": 0,
    "ReplacedDayReward": "0",
<<<<<<< HEAD
    "SectorKeyCID": {
      "/": "bafy2bzacea3wsdh6y3a36tb3skempjoxqpuyompjbmfeyf34fi3uy6uue42v4"
    },
    "SimpleQAPower": true
=======
    "SectorKeyCID": null,
    "SimpleQAPower": false
>>>>>>> 8504401d
  }
]
```

### StateNetworkName
StateNetworkName returns the name of the network the node is synced to


Perms: read

Inputs: `null`

Response: `"lotus"`

### StateNetworkVersion
StateNetworkVersion returns the network version at the given tipset


Perms: read

Inputs:
```json
[
  [
    {
      "/": "bafy2bzacea3wsdh6y3a36tb3skempjoxqpuyompjbmfeyf34fi3uy6uue42v4"
    },
    {
      "/": "bafy2bzacebp3shtrn43k7g3unredz7fxn4gj533d3o43tqn2p2ipxxhrvchve"
    }
  ]
]
```

Response: `18`

### StateReadState
StateReadState returns the indicated actor's state.


Perms: read

Inputs:
```json
[
  "f01234",
  [
    {
      "/": "bafy2bzacea3wsdh6y3a36tb3skempjoxqpuyompjbmfeyf34fi3uy6uue42v4"
    },
    {
      "/": "bafy2bzacebp3shtrn43k7g3unredz7fxn4gj533d3o43tqn2p2ipxxhrvchve"
    }
  ]
]
```

Response:
```json
{
  "Balance": "0",
  "Code": {
    "/": "bafy2bzacea3wsdh6y3a36tb3skempjoxqpuyompjbmfeyf34fi3uy6uue42v4"
  },
  "State": {}
}
```

### StateReplay
StateReplay replays a given message, assuming it was included in a block in the specified tipset.

If a tipset key is provided, and a replacing message is not found on chain,
the method will return an error saying that the message wasn't found

If no tipset key is provided, the appropriate tipset is looked up, and if
the message was gas-repriced, the on-chain message will be replayed - in
that case the returned InvocResult.MsgCid will not match the Cid param

If the caller wants to ensure that exactly the requested message was executed,
they MUST check that InvocResult.MsgCid is equal to the provided Cid.
Without this check both the requested and original message may appear as
successfully executed on-chain, which may look like a double-spend.

A replacing message is a message with a different CID, any of Gas values, and
different signature, but with all other parameters matching (source/destination,
nonce, params, etc.)


Perms: read

Inputs:
```json
[
  [
    {
      "/": "bafy2bzacea3wsdh6y3a36tb3skempjoxqpuyompjbmfeyf34fi3uy6uue42v4"
    },
    {
      "/": "bafy2bzacebp3shtrn43k7g3unredz7fxn4gj533d3o43tqn2p2ipxxhrvchve"
    }
  ],
  {
    "/": "bafy2bzacea3wsdh6y3a36tb3skempjoxqpuyompjbmfeyf34fi3uy6uue42v4"
  }
]
```

Response:
```json
{
  "MsgCid": null,
  "Msg": {
    "Version": 42,
    "To": "f01234",
    "From": "f01234",
    "Nonce": 42,
    "Value": "0",
    "GasLimit": 0,
    "GasFeeCap": "0",
    "GasPremium": "0",
    "Method": 1,
    "Params": "Ynl0ZSBhcnJheQ==",
    "CID": {
      "/": "bafy2bzacebnkgxcy5pyk763pyw5l2sbltrai3qga5k2rcvvpgpdx2stlegnz4"
    }
  },
<<<<<<< HEAD
  "MsgRct": {
    "ExitCode": 0,
    "Return": "Ynl0ZSBhcnJheQ==",
    "GasUsed": 9,
    "EventsRoot": {
      "/": "bafy2bzacea3wsdh6y3a36tb3skempjoxqpuyompjbmfeyf34fi3uy6uue42v4"
    }
  },
=======
  "MsgRct": null,
>>>>>>> 8504401d
  "GasCost": {
    "Message": null,
    "GasUsed": "0",
    "BaseFeeBurn": "0",
    "OverEstimationBurn": "0",
    "MinerPenalty": "0",
    "MinerTip": "0",
    "Refund": "0",
    "TotalCost": "0"
  },
  "ExecutionTrace": {
<<<<<<< HEAD
    "Msg": {
      "Version": 42,
      "To": "f01234",
      "From": "f01234",
      "Nonce": 42,
      "Value": "0",
      "GasLimit": 9,
      "GasFeeCap": "0",
      "GasPremium": "0",
      "Method": 1,
      "Params": "Ynl0ZSBhcnJheQ==",
      "CID": {
        "/": "bafy2bzacebbpdegvr3i4cosewthysg5xkxpqfn2wfcz6mv2hmoktwbdxkax4s"
      }
    },
    "MsgRct": {
      "ExitCode": 0,
      "Return": "Ynl0ZSBhcnJheQ==",
      "GasUsed": 9,
      "EventsRoot": {
        "/": "bafy2bzacea3wsdh6y3a36tb3skempjoxqpuyompjbmfeyf34fi3uy6uue42v4"
      }
    },
    "Error": "string value",
    "Duration": 60000000000,
    "GasCharges": [
      {
        "Name": "string value",
        "loc": [
          {
            "File": "string value",
            "Line": 123,
            "Function": "string value"
          }
        ],
        "tg": 9,
        "cg": 9,
        "sg": 9,
        "vtg": 9,
        "vcg": 9,
        "vsg": 9,
        "tt": 60000000000,
        "ex": {}
      }
    ],
    "Subcalls": [
      {
        "Msg": {
          "Version": 42,
          "To": "f01234",
          "From": "f01234",
          "Nonce": 42,
          "Value": "0",
          "GasLimit": 9,
          "GasFeeCap": "0",
          "GasPremium": "0",
          "Method": 1,
          "Params": "Ynl0ZSBhcnJheQ==",
          "CID": {
            "/": "bafy2bzacebbpdegvr3i4cosewthysg5xkxpqfn2wfcz6mv2hmoktwbdxkax4s"
          }
        },
        "MsgRct": {
          "ExitCode": 0,
          "Return": "Ynl0ZSBhcnJheQ==",
          "GasUsed": 9,
          "EventsRoot": {
            "/": "bafy2bzacea3wsdh6y3a36tb3skempjoxqpuyompjbmfeyf34fi3uy6uue42v4"
          }
        },
        "Error": "string value",
        "Duration": 60000000000,
        "GasCharges": [
          {
            "Name": "string value",
            "loc": [
              {
                "File": "string value",
                "Line": 123,
                "Function": "string value"
              }
            ],
            "tg": 9,
            "cg": 9,
            "sg": 9,
            "vtg": 9,
            "vcg": 9,
            "vsg": 9,
            "tt": 60000000000,
            "ex": {}
          }
        ],
        "Subcalls": null
      }
    ]
=======
    "Msg": null,
    "MsgRct": null,
    "Error": "",
    "Duration": 0,
    "GasCharges": null,
    "Subcalls": null
>>>>>>> 8504401d
  },
  "Error": "string value",
  "Duration": 60000000000
}
```

### StateSearchMsg
StateSearchMsg looks back up to limit epochs in the chain for a message, and returns its receipt and the tipset where it was executed

NOTE: If a replacing message is found on chain, this method will return
a MsgLookup for the replacing message - the MsgLookup.Message will be a different
CID than the one provided in the 'cid' param, MsgLookup.Receipt will contain the
result of the execution of the replacing message.

If the caller wants to ensure that exactly the requested message was executed,
they must check that MsgLookup.Message is equal to the provided 'cid', or set the
`allowReplaced` parameter to false. Without this check, and with `allowReplaced`
set to true, both the requested and original message may appear as
successfully executed on-chain, which may look like a double-spend.

A replacing message is a message with a different CID, any of Gas values, and
different signature, but with all other parameters matching (source/destination,
nonce, params, etc.)


Perms: read

Inputs:
```json
[
  [
    {
      "/": "bafy2bzacea3wsdh6y3a36tb3skempjoxqpuyompjbmfeyf34fi3uy6uue42v4"
    },
    {
      "/": "bafy2bzacebp3shtrn43k7g3unredz7fxn4gj533d3o43tqn2p2ipxxhrvchve"
    }
  ],
  {
    "/": "bafy2bzacea3wsdh6y3a36tb3skempjoxqpuyompjbmfeyf34fi3uy6uue42v4"
  },
  10101,
  true
]
```

Response:
```json
{
  "Message": {
    "/": "bafy2bzacea3wsdh6y3a36tb3skempjoxqpuyompjbmfeyf34fi3uy6uue42v4"
  },
  "Receipt": {
    "ExitCode": 0,
    "Return": "Ynl0ZSBhcnJheQ==",
<<<<<<< HEAD
    "GasUsed": 9,
    "EventsRoot": {
      "/": "bafy2bzacea3wsdh6y3a36tb3skempjoxqpuyompjbmfeyf34fi3uy6uue42v4"
    }
=======
    "GasUsed": 0
>>>>>>> 8504401d
  },
  "ReturnDec": null,
  "TipSet": [],
  "Height": 10101
}
```

### StateSectorExpiration
StateSectorExpiration returns epoch at which given sector will expire


Perms: read

Inputs:
```json
[
  "f01234",
  9,
  [
    {
      "/": "bafy2bzacea3wsdh6y3a36tb3skempjoxqpuyompjbmfeyf34fi3uy6uue42v4"
    },
    {
      "/": "bafy2bzacebp3shtrn43k7g3unredz7fxn4gj533d3o43tqn2p2ipxxhrvchve"
    }
  ]
]
```

Response:
```json
{
  "OnTime": 0,
  "Early": 10101
}
```

### StateSectorGetInfo
StateSectorGetInfo returns the on-chain info for the specified miner's sector. Returns null in case the sector info isn't found
NOTE: returned info.Expiration may not be accurate in some cases, use StateSectorExpiration to get accurate
expiration epoch


Perms: read

Inputs:
```json
[
  "f01234",
  9,
  [
    {
      "/": "bafy2bzacea3wsdh6y3a36tb3skempjoxqpuyompjbmfeyf34fi3uy6uue42v4"
    },
    {
      "/": "bafy2bzacebp3shtrn43k7g3unredz7fxn4gj533d3o43tqn2p2ipxxhrvchve"
    }
  ]
]
```

Response:
```json
{
  "SectorNumber": 0,
  "SealProof": 0,
  "SealedCID": null,
  "DealIDs": null,
  "Activation": 10101,
  "Expiration": 10101,
  "DealWeight": "0",
  "VerifiedDealWeight": "0",
  "InitialPledge": "0",
  "ExpectedDayReward": "0",
  "ExpectedStoragePledge": "0",
  "ReplacedSectorAge": 0,
  "ReplacedDayReward": "0",
<<<<<<< HEAD
  "SectorKeyCID": {
    "/": "bafy2bzacea3wsdh6y3a36tb3skempjoxqpuyompjbmfeyf34fi3uy6uue42v4"
  },
  "SimpleQAPower": true
=======
  "SectorKeyCID": null,
  "SimpleQAPower": false
>>>>>>> 8504401d
}
```

### StateSectorPartition
StateSectorPartition finds deadline/partition with the specified sector


Perms: read

Inputs:
```json
[
  "f01234",
  9,
  [
    {
      "/": "bafy2bzacea3wsdh6y3a36tb3skempjoxqpuyompjbmfeyf34fi3uy6uue42v4"
    },
    {
      "/": "bafy2bzacebp3shtrn43k7g3unredz7fxn4gj533d3o43tqn2p2ipxxhrvchve"
    }
  ]
]
```

Response:
```json
{
  "Deadline": 42,
  "Partition": 42
}
```

### StateSectorPreCommitInfo
StateSectorPreCommitInfo returns the PreCommit info for the specified miner's sector.
Returns nil and no error if the sector isn't precommitted.

Note that the sector number may be allocated while PreCommitInfo is nil. This means that either allocated sector
numbers were compacted, and the sector number was marked as allocated in order to reduce size of the allocated
sectors bitfield, or that the sector was precommitted, but the precommit has expired.


Perms: read

Inputs:
```json
[
  "f01234",
  9,
  [
    {
      "/": "bafy2bzacea3wsdh6y3a36tb3skempjoxqpuyompjbmfeyf34fi3uy6uue42v4"
    },
    {
      "/": "bafy2bzacebp3shtrn43k7g3unredz7fxn4gj533d3o43tqn2p2ipxxhrvchve"
    }
  ]
]
```

Response:
```json
{
  "Info": {
    "SealProof": 0,
    "SectorNumber": 0,
    "SealedCID": null,
    "SealRandEpoch": 0,
    "DealIDs": null,
    "Expiration": 10101,
    "UnsealedCid": {
      "/": "bafy2bzacea3wsdh6y3a36tb3skempjoxqpuyompjbmfeyf34fi3uy6uue42v4"
    }
  },
  "PreCommitDeposit": "0",
  "PreCommitEpoch": 0
}
```

### StateVMCirculatingSupplyInternal
StateVMCirculatingSupplyInternal returns an approximation of the circulating supply of Filecoin at the given tipset.
This is the value reported by the runtime interface to actors code.


Perms: read

Inputs:
```json
[
  [
    {
      "/": "bafy2bzacea3wsdh6y3a36tb3skempjoxqpuyompjbmfeyf34fi3uy6uue42v4"
    },
    {
      "/": "bafy2bzacebp3shtrn43k7g3unredz7fxn4gj533d3o43tqn2p2ipxxhrvchve"
    }
  ]
]
```

Response:
```json
{
  "FilVested": "\u003cnil\u003e",
  "FilMined": "\u003cnil\u003e",
  "FilBurnt": "\u003cnil\u003e",
  "FilLocked": "\u003cnil\u003e",
  "FilCirculating": "\u003cnil\u003e",
  "FilReserveDisbursed": "\u003cnil\u003e"
}
```

### StateVerifiedClientStatus
StateVerifiedClientStatus returns the data cap for the given address.
Returns nil if there is no entry in the data cap table for the
address.


Perms: read

Inputs:
```json
[
  "f01234",
  [
    {
      "/": "bafy2bzacea3wsdh6y3a36tb3skempjoxqpuyompjbmfeyf34fi3uy6uue42v4"
    },
    {
      "/": "bafy2bzacebp3shtrn43k7g3unredz7fxn4gj533d3o43tqn2p2ipxxhrvchve"
    }
  ]
]
```

Response: `"0"`

### StateVerifiedRegistryRootKey
StateVerifiedRegistryRootKey returns the address of the Verified Registry's root key


Perms: read

Inputs:
```json
[
  [
    {
      "/": "bafy2bzacea3wsdh6y3a36tb3skempjoxqpuyompjbmfeyf34fi3uy6uue42v4"
    },
    {
      "/": "bafy2bzacebp3shtrn43k7g3unredz7fxn4gj533d3o43tqn2p2ipxxhrvchve"
    }
  ]
]
```

Response: `"f01234"`

### StateVerifierStatus
StateVerifierStatus returns the data cap for the given address.
Returns nil if there is no entry in the data cap table for the
address.


Perms: read

Inputs:
```json
[
  "f01234",
  [
    {
      "/": "bafy2bzacea3wsdh6y3a36tb3skempjoxqpuyompjbmfeyf34fi3uy6uue42v4"
    },
    {
      "/": "bafy2bzacebp3shtrn43k7g3unredz7fxn4gj533d3o43tqn2p2ipxxhrvchve"
    }
  ]
]
```

Response: `"0"`

### StateWaitMsg
StateWaitMsg looks back up to limit epochs in the chain for a message.
If not found, it blocks until the message arrives on chain, and gets to the
indicated confidence depth.

NOTE: If a replacing message is found on chain, this method will return
a MsgLookup for the replacing message - the MsgLookup.Message will be a different
CID than the one provided in the 'cid' param, MsgLookup.Receipt will contain the
result of the execution of the replacing message.

If the caller wants to ensure that exactly the requested message was executed,
they must check that MsgLookup.Message is equal to the provided 'cid', or set the
`allowReplaced` parameter to false. Without this check, and with `allowReplaced`
set to true, both the requested and original message may appear as
successfully executed on-chain, which may look like a double-spend.

A replacing message is a message with a different CID, any of Gas values, and
different signature, but with all other parameters matching (source/destination,
nonce, params, etc.)


Perms: read

Inputs:
```json
[
  {
    "/": "bafy2bzacea3wsdh6y3a36tb3skempjoxqpuyompjbmfeyf34fi3uy6uue42v4"
  },
  42,
  10101,
  true
]
```

Response:
```json
{
  "Message": {
    "/": "bafy2bzacea3wsdh6y3a36tb3skempjoxqpuyompjbmfeyf34fi3uy6uue42v4"
  },
  "Receipt": {
    "ExitCode": 0,
    "Return": "Ynl0ZSBhcnJheQ==",
<<<<<<< HEAD
    "GasUsed": 9,
    "EventsRoot": {
      "/": "bafy2bzacea3wsdh6y3a36tb3skempjoxqpuyompjbmfeyf34fi3uy6uue42v4"
    }
=======
    "GasUsed": 0
>>>>>>> 8504401d
  },
  "ReturnDec": null,
  "TipSet": [],
  "Height": 10101
}
```

## Sync
The Sync method group contains methods for interacting with and
observing the lotus sync service.


### SyncCheckBad
SyncCheckBad checks if a block was marked as bad, and if it was, returns
the reason.


Perms: read

Inputs:
```json
[
  {
    "/": "bafy2bzacea3wsdh6y3a36tb3skempjoxqpuyompjbmfeyf34fi3uy6uue42v4"
  }
]
```

Response: `"string value"`

### SyncCheckpoint
SyncCheckpoint marks a blocks as checkpointed, meaning that it won't ever fork away from it.


Perms: admin

Inputs:
```json
[
  [
    {
      "/": "bafy2bzacea3wsdh6y3a36tb3skempjoxqpuyompjbmfeyf34fi3uy6uue42v4"
    },
    {
      "/": "bafy2bzacebp3shtrn43k7g3unredz7fxn4gj533d3o43tqn2p2ipxxhrvchve"
    }
  ]
]
```

Response: `{}`

### SyncIncomingBlocks
SyncIncomingBlocks returns a channel streaming incoming, potentially not
yet synced block headers.


Perms: read

Inputs: `null`

Response:
```json
{
  "Miner": "f01234",
  "Ticket": {
    "VRFProof": null
  },
  "ElectionProof": null,
  "BeaconEntries": null,
  "WinPoStProof": null,
  "Parents": [
    {
      "/": "bafy2bzacea3wsdh6y3a36tb3skempjoxqpuyompjbmfeyf34fi3uy6uue42v4"
    }
  ],
  "ParentWeight": "0",
  "Height": 10101,
  "ParentStateRoot": null,
  "ParentMessageReceipts": null,
  "Messages": {
    "/": "bafy2bzacea3wsdh6y3a36tb3skempjoxqpuyompjbmfeyf34fi3uy6uue42v4"
  },
  "BLSAggregate": null,
  "Timestamp": 42,
  "BlockSig": null,
  "ForkSignaling": 0,
  "ParentBaseFee": "0"
}
```

### SyncMarkBad
SyncMarkBad marks a blocks as bad, meaning that it won't ever by synced.
Use with extreme caution.


Perms: admin

Inputs:
```json
[
  {
    "/": "bafy2bzacea3wsdh6y3a36tb3skempjoxqpuyompjbmfeyf34fi3uy6uue42v4"
  }
]
```

Response: `{}`

### SyncState
SyncState returns the current status of the lotus sync system.


Perms: read

Inputs: `null`

Response:
```json
{
  "ActiveSyncs": null,
  "VMApplied": 0
}
```

### SyncSubmitBlock
SyncSubmitBlock can be used to submit a newly created block to the.
network through this node


Perms: write

Inputs:
```json
[
  {
    "Header": {
      "Miner": "f01234",
      "Ticket": {
        "VRFProof": null
      },
      "ElectionProof": null,
      "BeaconEntries": null,
      "WinPoStProof": null,
      "Parents": [
        {
          "/": "bafy2bzacea3wsdh6y3a36tb3skempjoxqpuyompjbmfeyf34fi3uy6uue42v4"
        }
      ],
      "ParentWeight": "0",
      "Height": 10101,
      "ParentStateRoot": null,
      "ParentMessageReceipts": null,
      "Messages": {
        "/": "bafy2bzacea3wsdh6y3a36tb3skempjoxqpuyompjbmfeyf34fi3uy6uue42v4"
      },
      "BLSAggregate": null,
      "Timestamp": 42,
      "BlockSig": null,
      "ForkSignaling": 0,
      "ParentBaseFee": "0"
    },
    "BlsMessages": null,
    "SecpkMessages": null
  }
]
```

Response: `{}`

### SyncUnmarkAllBad
SyncUnmarkAllBad purges bad block cache, making it possible to sync to chains previously marked as bad


Perms: admin

Inputs: `null`

Response: `{}`

### SyncUnmarkBad
SyncUnmarkBad unmarks a blocks as bad, making it possible to be validated and synced again.


Perms: admin

Inputs:
```json
[
  {
    "/": "bafy2bzacea3wsdh6y3a36tb3skempjoxqpuyompjbmfeyf34fi3uy6uue42v4"
  }
]
```

Response: `{}`

### SyncValidateTipset
SyncValidateTipset indicates whether the provided tipset is valid or not


Perms: read

Inputs:
```json
[
  [
    {
      "/": "bafy2bzacea3wsdh6y3a36tb3skempjoxqpuyompjbmfeyf34fi3uy6uue42v4"
    },
    {
      "/": "bafy2bzacebp3shtrn43k7g3unredz7fxn4gj533d3o43tqn2p2ipxxhrvchve"
    }
  ]
]
```

Response: `true`

## Wallet


### WalletBalance
WalletBalance returns the balance of the given address at the current head of the chain.


Perms: read

Inputs:
```json
[
  "f01234"
]
```

Response: `"0"`

### WalletDefaultAddress
WalletDefaultAddress returns the address marked as default in the wallet.


Perms: write

Inputs: `null`

Response: `"f01234"`

### WalletDelete
WalletDelete deletes an address from the wallet.


Perms: admin

Inputs:
```json
[
  "f01234"
]
```

Response: `{}`

### WalletExport
WalletExport returns the private key of an address in the wallet.


Perms: admin

Inputs:
```json
[
  "f01234"
]
```

Response:
```json
{
  "Type": "bls",
  "PrivateKey": null
}
```

### WalletHas
WalletHas indicates whether the given address is in the wallet.


Perms: write

Inputs:
```json
[
  "f01234"
]
```

Response: `true`

### WalletImport
WalletImport receives a KeyInfo, which includes a private key, and imports it into the wallet.


Perms: admin

Inputs:
```json
[
  {
    "Type": "bls",
    "PrivateKey": null
  }
]
```

Response: `"f01234"`

### WalletList
WalletList lists all the addresses in the wallet.


Perms: write

Inputs: `null`

Response:
```json
[
  "f01234"
]
```

### WalletNew
WalletNew creates a new address in the wallet with the given sigType.
Available key types: bls, secp256k1, secp256k1-ledger
Support for numerical types: 1 - secp256k1, 2 - BLS is deprecated


Perms: write

Inputs:
```json
[
  "bls"
]
```

Response: `"f01234"`

### WalletSetDefault
WalletSetDefault marks the given address as as the default one.


Perms: write

Inputs:
```json
[
  "f01234"
]
```

Response: `{}`

### WalletSign
WalletSign signs the given bytes using the given address.


Perms: sign

Inputs:
```json
[
  "f01234",
  "Ynl0ZSBhcnJheQ=="
]
```

Response:
```json
{
  "Type": 2,
  "Data": "Ynl0ZSBhcnJheQ=="
}
```

### WalletSignMessage
WalletSignMessage signs the given message using the given address.


Perms: sign

Inputs:
```json
[
  "f01234",
  {
    "Version": 42,
    "To": "f01234",
    "From": "f01234",
    "Nonce": 42,
    "Value": "0",
    "GasLimit": 0,
    "GasFeeCap": "0",
    "GasPremium": "0",
    "Method": 1,
    "Params": "Ynl0ZSBhcnJheQ==",
    "CID": {
      "/": "bafy2bzacebnkgxcy5pyk763pyw5l2sbltrai3qga5k2rcvvpgpdx2stlegnz4"
    }
  }
]
```

Response:
```json
{
  "Message": {
    "Version": 42,
    "To": "f01234",
    "From": "f01234",
    "Nonce": 42,
    "Value": "0",
    "GasLimit": 0,
    "GasFeeCap": "0",
    "GasPremium": "0",
    "Method": 1,
    "Params": "Ynl0ZSBhcnJheQ==",
    "CID": {
      "/": "bafy2bzacebnkgxcy5pyk763pyw5l2sbltrai3qga5k2rcvvpgpdx2stlegnz4"
    }
  },
  "Signature": {
    "Type": 2,
    "Data": "Ynl0ZSBhcnJheQ=="
  },
  "CID": {
    "/": "bafy2bzacebnkgxcy5pyk763pyw5l2sbltrai3qga5k2rcvvpgpdx2stlegnz4"
  }
}
```

### WalletValidateAddress
WalletValidateAddress validates whether a given string can be decoded as a well-formed address


Perms: read

Inputs:
```json
[
  "string value"
]
```

Response: `"f01234"`

### WalletVerify
WalletVerify takes an address, a signature, and some bytes, and indicates whether the signature is valid.
The address does not have to be in the wallet.


Perms: read

Inputs:
```json
[
  "f01234",
  "Ynl0ZSBhcnJheQ==",
  {
    "Type": 2,
    "Data": "Ynl0ZSBhcnJheQ=="
  }
]
```

Response: `true`
<|MERGE_RESOLUTION|>--- conflicted
+++ resolved
@@ -768,14 +768,8 @@
   {
     "ExitCode": 0,
     "Return": "Ynl0ZSBhcnJheQ==",
-<<<<<<< HEAD
-    "GasUsed": 9,
-    "EventsRoot": {
-      "/": "bafy2bzacea3wsdh6y3a36tb3skempjoxqpuyompjbmfeyf34fi3uy6uue42v4"
-    }
-=======
-    "GasUsed": 0
->>>>>>> 8504401d
+    "GasUsed": 0,
+    "EventsRoot": null
   }
 ]
 ```
@@ -1316,17 +1310,9 @@
     "PaymentIntervalIncrease": 0,
     "Miner": "f01234",
     "MinerPeer": {
-<<<<<<< HEAD
-      "Address": "f01234",
-      "ID": "12D3KooWGzxzKZYveHXtpG6AsrUJBcWxHBFS2HsEoGTxrMLvKXtf",
-      "PieceCID": {
-        "/": "bafy2bzacea3wsdh6y3a36tb3skempjoxqpuyompjbmfeyf34fi3uy6uue42v4"
-      }
-=======
       "Address": "\u003cempty\u003e",
       "ID": "",
       "PieceCID": null
->>>>>>> 8504401d
     }
   }
 ]
@@ -1374,25 +1360,8 @@
   "Message": "string value",
   "DealStages": null,
   "Provider": "f01234",
-<<<<<<< HEAD
-  "DataRef": {
-    "TransferType": "string value",
-    "Root": {
-      "/": "bafy2bzacea3wsdh6y3a36tb3skempjoxqpuyompjbmfeyf34fi3uy6uue42v4"
-    },
-    "PieceCid": {
-      "/": "bafy2bzacea3wsdh6y3a36tb3skempjoxqpuyompjbmfeyf34fi3uy6uue42v4"
-    },
-    "PieceSize": 1024,
-    "RawBlockSize": 42
-  },
-  "PieceCID": {
-    "/": "bafy2bzacea3wsdh6y3a36tb3skempjoxqpuyompjbmfeyf34fi3uy6uue42v4"
-  },
-=======
   "DataRef": null,
   "PieceCID": null,
->>>>>>> 8504401d
   "Size": 42,
   "PricePerEpoch": "0",
   "Duration": 42,
@@ -1435,25 +1404,8 @@
   "Message": "string value",
   "DealStages": null,
   "Provider": "f01234",
-<<<<<<< HEAD
-  "DataRef": {
-    "TransferType": "string value",
-    "Root": {
-      "/": "bafy2bzacea3wsdh6y3a36tb3skempjoxqpuyompjbmfeyf34fi3uy6uue42v4"
-    },
-    "PieceCid": {
-      "/": "bafy2bzacea3wsdh6y3a36tb3skempjoxqpuyompjbmfeyf34fi3uy6uue42v4"
-    },
-    "PieceSize": 1024,
-    "RawBlockSize": 42
-  },
-  "PieceCID": {
-    "/": "bafy2bzacea3wsdh6y3a36tb3skempjoxqpuyompjbmfeyf34fi3uy6uue42v4"
-  },
-=======
   "DataRef": null,
   "PieceCID": null,
->>>>>>> 8504401d
   "Size": 42,
   "PricePerEpoch": "\u003cnil\u003e",
   "Duration": 42,
@@ -1476,23 +1428,11 @@
 Response:
 ```json
 {
-<<<<<<< HEAD
-  "PayloadCID": {
-    "/": "bafy2bzacea3wsdh6y3a36tb3skempjoxqpuyompjbmfeyf34fi3uy6uue42v4"
-  },
-  "ID": 5,
-  "PieceCID": {
-    "/": "bafy2bzacea3wsdh6y3a36tb3skempjoxqpuyompjbmfeyf34fi3uy6uue42v4"
-  },
-  "PricePerByte": "0",
-  "UnsealPrice": "0",
-=======
   "PayloadCID": null,
   "ID": 0,
   "PieceCID": null,
   "PricePerByte": "\u003cnil\u003e",
   "UnsealPrice": "\u003cnil\u003e",
->>>>>>> 8504401d
   "Status": 0,
   "Message": "string value",
   "Provider": "12D3KooWGzxzKZYveHXtpG6AsrUJBcWxHBFS2HsEoGTxrMLvKXtf",
@@ -1606,25 +1546,8 @@
     "Message": "string value",
     "DealStages": null,
     "Provider": "f01234",
-<<<<<<< HEAD
-    "DataRef": {
-      "TransferType": "string value",
-      "Root": {
-        "/": "bafy2bzacea3wsdh6y3a36tb3skempjoxqpuyompjbmfeyf34fi3uy6uue42v4"
-      },
-      "PieceCid": {
-        "/": "bafy2bzacea3wsdh6y3a36tb3skempjoxqpuyompjbmfeyf34fi3uy6uue42v4"
-      },
-      "PieceSize": 1024,
-      "RawBlockSize": 42
-    },
-    "PieceCID": {
-      "/": "bafy2bzacea3wsdh6y3a36tb3skempjoxqpuyompjbmfeyf34fi3uy6uue42v4"
-    },
-=======
     "DataRef": null,
     "PieceCID": null,
->>>>>>> 8504401d
     "Size": 42,
     "PricePerEpoch": "0",
     "Duration": 42,
@@ -1673,19 +1596,9 @@
 ```json
 [
   {
-<<<<<<< HEAD
-    "PayloadCID": {
-      "/": "bafy2bzacea3wsdh6y3a36tb3skempjoxqpuyompjbmfeyf34fi3uy6uue42v4"
-    },
-    "ID": 5,
-    "PieceCID": {
-      "/": "bafy2bzacea3wsdh6y3a36tb3skempjoxqpuyompjbmfeyf34fi3uy6uue42v4"
-    },
-=======
     "PayloadCID": null,
     "ID": 0,
     "PieceCID": null,
->>>>>>> 8504401d
     "PricePerByte": "0",
     "UnsealPrice": "0",
     "Status": 0,
@@ -1738,17 +1651,9 @@
   "PaymentIntervalIncrease": 0,
   "Miner": "f01234",
   "MinerPeer": {
-<<<<<<< HEAD
-    "Address": "f01234",
-    "ID": "12D3KooWGzxzKZYveHXtpG6AsrUJBcWxHBFS2HsEoGTxrMLvKXtf",
-    "PieceCID": {
-      "/": "bafy2bzacea3wsdh6y3a36tb3skempjoxqpuyompjbmfeyf34fi3uy6uue42v4"
-    }
-=======
     "Address": "\u003cempty\u003e",
     "ID": "",
     "PieceCID": null
->>>>>>> 8504401d
   }
 }
 ```
@@ -1829,15 +1734,10 @@
     "Root": {
       "/": "bafy2bzacea3wsdh6y3a36tb3skempjoxqpuyompjbmfeyf34fi3uy6uue42v4"
     },
-<<<<<<< HEAD
     "Piece": {
       "/": "bafy2bzacea3wsdh6y3a36tb3skempjoxqpuyompjbmfeyf34fi3uy6uue42v4"
     },
-    "DataSelector": "Links/21/Hash/Links/42/Hash",
-=======
-    "Piece": null,
     "DataSelector": null,
->>>>>>> 8504401d
     "Size": 42,
     "Total": "0",
     "UnsealPrice": "\u003cnil\u003e",
@@ -1845,17 +1745,7 @@
     "PaymentIntervalIncrease": 0,
     "Client": "f01234",
     "Miner": "f01234",
-<<<<<<< HEAD
-    "MinerPeer": {
-      "Address": "f01234",
-      "ID": "12D3KooWGzxzKZYveHXtpG6AsrUJBcWxHBFS2HsEoGTxrMLvKXtf",
-      "PieceCID": {
-        "/": "bafy2bzacea3wsdh6y3a36tb3skempjoxqpuyompjbmfeyf34fi3uy6uue42v4"
-      }
-    }
-=======
     "MinerPeer": null
->>>>>>> 8504401d
   }
 ]
 ```
@@ -1913,17 +1803,9 @@
       "Root": {
         "/": "bafy2bzacea3wsdh6y3a36tb3skempjoxqpuyompjbmfeyf34fi3uy6uue42v4"
       },
-<<<<<<< HEAD
-      "PieceCid": {
-        "/": "bafy2bzacea3wsdh6y3a36tb3skempjoxqpuyompjbmfeyf34fi3uy6uue42v4"
-      },
-      "PieceSize": 1024,
-      "RawBlockSize": 42
-=======
       "PieceCid": null,
       "PieceSize": 0,
       "RawBlockSize": 0
->>>>>>> 8504401d
     },
     "Wallet": "f01234",
     "Miner": "f01234",
@@ -1959,17 +1841,9 @@
       "Root": {
         "/": "bafy2bzacea3wsdh6y3a36tb3skempjoxqpuyompjbmfeyf34fi3uy6uue42v4"
       },
-<<<<<<< HEAD
-      "PieceCid": {
-        "/": "bafy2bzacea3wsdh6y3a36tb3skempjoxqpuyompjbmfeyf34fi3uy6uue42v4"
-      },
-      "PieceSize": 1024,
-      "RawBlockSize": 42
-=======
       "PieceCid": null,
       "PieceSize": 0,
       "RawBlockSize": 0
->>>>>>> 8504401d
     },
     "Wallet": "f01234",
     "Miner": "f01234",
@@ -2569,10 +2443,6 @@
   "blockNumber": "0x0",
   "from": "0x0707070707070707070707070707070707070707",
   "to": "0x5cbeecf99d3fdb3f25e309cc264f240bb0664031",
-<<<<<<< HEAD
-=======
-  "root": "0x0000000000000000000000000000000000000000000000000000000000000000",
->>>>>>> 8504401d
   "status": "0x5",
   "contractAddress": null,
   "cumulativeGasUsed": "0x0",
@@ -2587,11 +2457,11 @@
         "0x07"
       ],
       "removed": true,
-      "logIndex": "0x5",
-      "transactionIndex": "0x5",
-      "transactionHash": "0x0707070707070707070707070707070707070707070707070707070707070707",
-      "blockHash": "0x0707070707070707070707070707070707070707070707070707070707070707",
-      "blockNumber": "0x5"
+      "logIndex": "0x0",
+      "transactionIndex": "0x0",
+      "transactionHash": "0x0000000000000000000000000000000000000000000000000000000000000000",
+      "blockHash": "0x0000000000000000000000000000000000000000000000000000000000000000",
+      "blockNumber": "0x0"
     }
   ],
   "type": "0x5"
@@ -2821,26 +2691,26 @@
     0,
     0,
     0,
-    92,
-    190,
-    236,
-    249,
-    157,
-    63,
-    219,
-    48,
-    18,
-    52,
-    86,
-    124,
-    38,
-    79,
-    36,
-    11,
-    176,
-    102,
-    64,
-    49
+    0,
+    0,
+    0,
+    0,
+    0,
+    0,
+    0,
+    0,
+    0,
+    0,
+    0,
+    0,
+    0,
+    0,
+    0,
+    0,
+    0,
+    0,
+    0,
+    0
   ],
   "result": {}
 }
@@ -3395,21 +3265,10 @@
   "NetworkPower": "0",
   "Sectors": [
     {
-<<<<<<< HEAD
-      "SealProof": 8,
-      "SectorNumber": 9,
-      "SectorKey": {
-        "/": "bafy2bzacea3wsdh6y3a36tb3skempjoxqpuyompjbmfeyf34fi3uy6uue42v4"
-      },
-      "SealedCID": {
-        "/": "bafy2bzacea3wsdh6y3a36tb3skempjoxqpuyompjbmfeyf34fi3uy6uue42v4"
-      }
-=======
       "SealProof": 0,
       "SectorNumber": 0,
       "SectorKey": null,
       "SealedCID": null
->>>>>>> 8504401d
     }
   ],
   "WorkerKey": "\u003cempty\u003e",
@@ -5314,9 +5173,7 @@
   "PendingAmt": "0",
   "NonReservedAmt": "0",
   "PendingAvailableAmt": "0",
-  "PendingWaitSentinel": {
-    "/": "bafy2bzacea3wsdh6y3a36tb3skempjoxqpuyompjbmfeyf34fi3uy6uue42v4"
-  },
+  "PendingWaitSentinel": null,
   "QueuedAmt": "0",
   "VoucherReedeemedAmt": "0"
 }
@@ -5345,9 +5202,7 @@
   "PendingAmt": "0",
   "NonReservedAmt": "0",
   "PendingAvailableAmt": "0",
-  "PendingWaitSentinel": {
-    "/": "bafy2bzacea3wsdh6y3a36tb3skempjoxqpuyompjbmfeyf34fi3uy6uue42v4"
-  },
+  "PendingWaitSentinel": null,
   "QueuedAmt": "0",
   "VoucherReedeemedAmt": "0"
 }
@@ -6006,18 +5861,7 @@
       "/": "bafy2bzacebnkgxcy5pyk763pyw5l2sbltrai3qga5k2rcvvpgpdx2stlegnz4"
     }
   },
-<<<<<<< HEAD
-  "MsgRct": {
-    "ExitCode": 0,
-    "Return": "Ynl0ZSBhcnJheQ==",
-    "GasUsed": 9,
-    "EventsRoot": {
-      "/": "bafy2bzacea3wsdh6y3a36tb3skempjoxqpuyompjbmfeyf34fi3uy6uue42v4"
-    }
-  },
-=======
   "MsgRct": null,
->>>>>>> 8504401d
   "GasCost": {
     "Message": null,
     "GasUsed": "0",
@@ -6029,110 +5873,12 @@
     "TotalCost": "0"
   },
   "ExecutionTrace": {
-<<<<<<< HEAD
-    "Msg": {
-      "Version": 42,
-      "To": "f01234",
-      "From": "f01234",
-      "Nonce": 42,
-      "Value": "0",
-      "GasLimit": 9,
-      "GasFeeCap": "0",
-      "GasPremium": "0",
-      "Method": 1,
-      "Params": "Ynl0ZSBhcnJheQ==",
-      "CID": {
-        "/": "bafy2bzacebbpdegvr3i4cosewthysg5xkxpqfn2wfcz6mv2hmoktwbdxkax4s"
-      }
-    },
-    "MsgRct": {
-      "ExitCode": 0,
-      "Return": "Ynl0ZSBhcnJheQ==",
-      "GasUsed": 9,
-      "EventsRoot": {
-        "/": "bafy2bzacea3wsdh6y3a36tb3skempjoxqpuyompjbmfeyf34fi3uy6uue42v4"
-      }
-    },
-    "Error": "string value",
-    "Duration": 60000000000,
-    "GasCharges": [
-      {
-        "Name": "string value",
-        "loc": [
-          {
-            "File": "string value",
-            "Line": 123,
-            "Function": "string value"
-          }
-        ],
-        "tg": 9,
-        "cg": 9,
-        "sg": 9,
-        "vtg": 9,
-        "vcg": 9,
-        "vsg": 9,
-        "tt": 60000000000,
-        "ex": {}
-      }
-    ],
-    "Subcalls": [
-      {
-        "Msg": {
-          "Version": 42,
-          "To": "f01234",
-          "From": "f01234",
-          "Nonce": 42,
-          "Value": "0",
-          "GasLimit": 9,
-          "GasFeeCap": "0",
-          "GasPremium": "0",
-          "Method": 1,
-          "Params": "Ynl0ZSBhcnJheQ==",
-          "CID": {
-            "/": "bafy2bzacebbpdegvr3i4cosewthysg5xkxpqfn2wfcz6mv2hmoktwbdxkax4s"
-          }
-        },
-        "MsgRct": {
-          "ExitCode": 0,
-          "Return": "Ynl0ZSBhcnJheQ==",
-          "GasUsed": 9,
-          "EventsRoot": {
-            "/": "bafy2bzacea3wsdh6y3a36tb3skempjoxqpuyompjbmfeyf34fi3uy6uue42v4"
-          }
-        },
-        "Error": "string value",
-        "Duration": 60000000000,
-        "GasCharges": [
-          {
-            "Name": "string value",
-            "loc": [
-              {
-                "File": "string value",
-                "Line": 123,
-                "Function": "string value"
-              }
-            ],
-            "tg": 9,
-            "cg": 9,
-            "sg": 9,
-            "vtg": 9,
-            "vcg": 9,
-            "vsg": 9,
-            "tt": 60000000000,
-            "ex": {}
-          }
-        ],
-        "Subcalls": null
-      }
-    ]
-=======
     "Msg": null,
     "MsgRct": null,
     "Error": "",
     "Duration": 0,
     "GasCharges": null,
     "Subcalls": null
->>>>>>> 8504401d
   },
   "Error": "string value",
   "Duration": 60000000000
@@ -6291,18 +6037,7 @@
           "/": "bafy2bzacebnkgxcy5pyk763pyw5l2sbltrai3qga5k2rcvvpgpdx2stlegnz4"
         }
       },
-<<<<<<< HEAD
-      "MsgRct": {
-        "ExitCode": 0,
-        "Return": "Ynl0ZSBhcnJheQ==",
-        "GasUsed": 9,
-        "EventsRoot": {
-          "/": "bafy2bzacea3wsdh6y3a36tb3skempjoxqpuyompjbmfeyf34fi3uy6uue42v4"
-        }
-      },
-=======
       "MsgRct": null,
->>>>>>> 8504401d
       "GasCost": {
         "Message": null,
         "GasUsed": "0",
@@ -6314,110 +6049,12 @@
         "TotalCost": "0"
       },
       "ExecutionTrace": {
-<<<<<<< HEAD
-        "Msg": {
-          "Version": 42,
-          "To": "f01234",
-          "From": "f01234",
-          "Nonce": 42,
-          "Value": "0",
-          "GasLimit": 9,
-          "GasFeeCap": "0",
-          "GasPremium": "0",
-          "Method": 1,
-          "Params": "Ynl0ZSBhcnJheQ==",
-          "CID": {
-            "/": "bafy2bzacebbpdegvr3i4cosewthysg5xkxpqfn2wfcz6mv2hmoktwbdxkax4s"
-          }
-        },
-        "MsgRct": {
-          "ExitCode": 0,
-          "Return": "Ynl0ZSBhcnJheQ==",
-          "GasUsed": 9,
-          "EventsRoot": {
-            "/": "bafy2bzacea3wsdh6y3a36tb3skempjoxqpuyompjbmfeyf34fi3uy6uue42v4"
-          }
-        },
-        "Error": "string value",
-        "Duration": 60000000000,
-        "GasCharges": [
-          {
-            "Name": "string value",
-            "loc": [
-              {
-                "File": "string value",
-                "Line": 123,
-                "Function": "string value"
-              }
-            ],
-            "tg": 9,
-            "cg": 9,
-            "sg": 9,
-            "vtg": 9,
-            "vcg": 9,
-            "vsg": 9,
-            "tt": 60000000000,
-            "ex": {}
-          }
-        ],
-        "Subcalls": [
-          {
-            "Msg": {
-              "Version": 42,
-              "To": "f01234",
-              "From": "f01234",
-              "Nonce": 42,
-              "Value": "0",
-              "GasLimit": 9,
-              "GasFeeCap": "0",
-              "GasPremium": "0",
-              "Method": 1,
-              "Params": "Ynl0ZSBhcnJheQ==",
-              "CID": {
-                "/": "bafy2bzacebbpdegvr3i4cosewthysg5xkxpqfn2wfcz6mv2hmoktwbdxkax4s"
-              }
-            },
-            "MsgRct": {
-              "ExitCode": 0,
-              "Return": "Ynl0ZSBhcnJheQ==",
-              "GasUsed": 9,
-              "EventsRoot": {
-                "/": "bafy2bzacea3wsdh6y3a36tb3skempjoxqpuyompjbmfeyf34fi3uy6uue42v4"
-              }
-            },
-            "Error": "string value",
-            "Duration": 60000000000,
-            "GasCharges": [
-              {
-                "Name": "string value",
-                "loc": [
-                  {
-                    "File": "string value",
-                    "Line": 123,
-                    "Function": "string value"
-                  }
-                ],
-                "tg": 9,
-                "cg": 9,
-                "sg": 9,
-                "vtg": 9,
-                "vcg": 9,
-                "vsg": 9,
-                "tt": 60000000000,
-                "ex": {}
-              }
-            ],
-            "Subcalls": null
-          }
-        ]
-=======
         "Msg": null,
         "MsgRct": null,
         "Error": "",
         "Duration": 0,
         "GasCharges": null,
         "Subcalls": null
->>>>>>> 8504401d
       },
       "Error": "string value",
       "Duration": 60000000000
@@ -7167,15 +6804,8 @@
     "ExpectedStoragePledge": "0",
     "ReplacedSectorAge": 0,
     "ReplacedDayReward": "0",
-<<<<<<< HEAD
-    "SectorKeyCID": {
-      "/": "bafy2bzacea3wsdh6y3a36tb3skempjoxqpuyompjbmfeyf34fi3uy6uue42v4"
-    },
-    "SimpleQAPower": true
-=======
     "SectorKeyCID": null,
     "SimpleQAPower": false
->>>>>>> 8504401d
   }
 ]
 ```
@@ -7353,9 +6983,7 @@
     "SealRandEpoch": 0,
     "DealIDs": null,
     "Expiration": 10101,
-    "UnsealedCid": {
-      "/": "bafy2bzacea3wsdh6y3a36tb3skempjoxqpuyompjbmfeyf34fi3uy6uue42v4"
-    }
+    "UnsealedCid": null
   },
   [
     {
@@ -7468,9 +7096,7 @@
     "SealRandEpoch": 0,
     "DealIDs": null,
     "Expiration": 10101,
-    "UnsealedCid": {
-      "/": "bafy2bzacea3wsdh6y3a36tb3skempjoxqpuyompjbmfeyf34fi3uy6uue42v4"
-    }
+    "UnsealedCid": null
   },
   [
     {
@@ -7649,15 +7275,8 @@
     "ExpectedStoragePledge": "0",
     "ReplacedSectorAge": 0,
     "ReplacedDayReward": "0",
-<<<<<<< HEAD
-    "SectorKeyCID": {
-      "/": "bafy2bzacea3wsdh6y3a36tb3skempjoxqpuyompjbmfeyf34fi3uy6uue42v4"
-    },
-    "SimpleQAPower": true
-=======
     "SectorKeyCID": null,
     "SimpleQAPower": false
->>>>>>> 8504401d
   }
 ]
 ```
@@ -7784,18 +7403,7 @@
       "/": "bafy2bzacebnkgxcy5pyk763pyw5l2sbltrai3qga5k2rcvvpgpdx2stlegnz4"
     }
   },
-<<<<<<< HEAD
-  "MsgRct": {
-    "ExitCode": 0,
-    "Return": "Ynl0ZSBhcnJheQ==",
-    "GasUsed": 9,
-    "EventsRoot": {
-      "/": "bafy2bzacea3wsdh6y3a36tb3skempjoxqpuyompjbmfeyf34fi3uy6uue42v4"
-    }
-  },
-=======
   "MsgRct": null,
->>>>>>> 8504401d
   "GasCost": {
     "Message": null,
     "GasUsed": "0",
@@ -7807,110 +7415,12 @@
     "TotalCost": "0"
   },
   "ExecutionTrace": {
-<<<<<<< HEAD
-    "Msg": {
-      "Version": 42,
-      "To": "f01234",
-      "From": "f01234",
-      "Nonce": 42,
-      "Value": "0",
-      "GasLimit": 9,
-      "GasFeeCap": "0",
-      "GasPremium": "0",
-      "Method": 1,
-      "Params": "Ynl0ZSBhcnJheQ==",
-      "CID": {
-        "/": "bafy2bzacebbpdegvr3i4cosewthysg5xkxpqfn2wfcz6mv2hmoktwbdxkax4s"
-      }
-    },
-    "MsgRct": {
-      "ExitCode": 0,
-      "Return": "Ynl0ZSBhcnJheQ==",
-      "GasUsed": 9,
-      "EventsRoot": {
-        "/": "bafy2bzacea3wsdh6y3a36tb3skempjoxqpuyompjbmfeyf34fi3uy6uue42v4"
-      }
-    },
-    "Error": "string value",
-    "Duration": 60000000000,
-    "GasCharges": [
-      {
-        "Name": "string value",
-        "loc": [
-          {
-            "File": "string value",
-            "Line": 123,
-            "Function": "string value"
-          }
-        ],
-        "tg": 9,
-        "cg": 9,
-        "sg": 9,
-        "vtg": 9,
-        "vcg": 9,
-        "vsg": 9,
-        "tt": 60000000000,
-        "ex": {}
-      }
-    ],
-    "Subcalls": [
-      {
-        "Msg": {
-          "Version": 42,
-          "To": "f01234",
-          "From": "f01234",
-          "Nonce": 42,
-          "Value": "0",
-          "GasLimit": 9,
-          "GasFeeCap": "0",
-          "GasPremium": "0",
-          "Method": 1,
-          "Params": "Ynl0ZSBhcnJheQ==",
-          "CID": {
-            "/": "bafy2bzacebbpdegvr3i4cosewthysg5xkxpqfn2wfcz6mv2hmoktwbdxkax4s"
-          }
-        },
-        "MsgRct": {
-          "ExitCode": 0,
-          "Return": "Ynl0ZSBhcnJheQ==",
-          "GasUsed": 9,
-          "EventsRoot": {
-            "/": "bafy2bzacea3wsdh6y3a36tb3skempjoxqpuyompjbmfeyf34fi3uy6uue42v4"
-          }
-        },
-        "Error": "string value",
-        "Duration": 60000000000,
-        "GasCharges": [
-          {
-            "Name": "string value",
-            "loc": [
-              {
-                "File": "string value",
-                "Line": 123,
-                "Function": "string value"
-              }
-            ],
-            "tg": 9,
-            "cg": 9,
-            "sg": 9,
-            "vtg": 9,
-            "vcg": 9,
-            "vsg": 9,
-            "tt": 60000000000,
-            "ex": {}
-          }
-        ],
-        "Subcalls": null
-      }
-    ]
-=======
     "Msg": null,
     "MsgRct": null,
     "Error": "",
     "Duration": 0,
     "GasCharges": null,
     "Subcalls": null
->>>>>>> 8504401d
   },
   "Error": "string value",
   "Duration": 60000000000
@@ -7966,14 +7476,8 @@
   "Receipt": {
     "ExitCode": 0,
     "Return": "Ynl0ZSBhcnJheQ==",
-<<<<<<< HEAD
-    "GasUsed": 9,
-    "EventsRoot": {
-      "/": "bafy2bzacea3wsdh6y3a36tb3skempjoxqpuyompjbmfeyf34fi3uy6uue42v4"
-    }
-=======
-    "GasUsed": 0
->>>>>>> 8504401d
+    "GasUsed": 0,
+    "EventsRoot": null
   },
   "ReturnDec": null,
   "TipSet": [],
@@ -8051,15 +7555,8 @@
   "ExpectedStoragePledge": "0",
   "ReplacedSectorAge": 0,
   "ReplacedDayReward": "0",
-<<<<<<< HEAD
-  "SectorKeyCID": {
-    "/": "bafy2bzacea3wsdh6y3a36tb3skempjoxqpuyompjbmfeyf34fi3uy6uue42v4"
-  },
-  "SimpleQAPower": true
-=======
   "SectorKeyCID": null,
   "SimpleQAPower": false
->>>>>>> 8504401d
 }
 ```
 
@@ -8130,9 +7627,7 @@
     "SealRandEpoch": 0,
     "DealIDs": null,
     "Expiration": 10101,
-    "UnsealedCid": {
-      "/": "bafy2bzacea3wsdh6y3a36tb3skempjoxqpuyompjbmfeyf34fi3uy6uue42v4"
-    }
+    "UnsealedCid": null
   },
   "PreCommitDeposit": "0",
   "PreCommitEpoch": 0
@@ -8288,14 +7783,8 @@
   "Receipt": {
     "ExitCode": 0,
     "Return": "Ynl0ZSBhcnJheQ==",
-<<<<<<< HEAD
-    "GasUsed": 9,
-    "EventsRoot": {
-      "/": "bafy2bzacea3wsdh6y3a36tb3skempjoxqpuyompjbmfeyf34fi3uy6uue42v4"
-    }
-=======
-    "GasUsed": 0
->>>>>>> 8504401d
+    "GasUsed": 0,
+    "EventsRoot": null
   },
   "ReturnDec": null,
   "TipSet": [],
