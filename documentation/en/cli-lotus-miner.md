# lotus-miner
```
NAME:
   lotus-miner - Filecoin decentralized storage network miner

USAGE:
   lotus-miner [global options] command [command options] [arguments...]

VERSION:
   1.17.1-dev

COMMANDS:
   init     Initialize a lotus miner repo
   run      Start a lotus miner process
   stop     Stop a running lotus miner
   config   Manage node config
   backup   Create node metadata backup
   version  Print version
   help, h  Shows a list of commands or help for one command
   CHAIN:
     actor  manipulate the miner actor
     info   Print miner info
   DEVELOPER:
     auth          Manage RPC permissions
     log           Manage logging
     wait-api      Wait for lotus api to come online
     fetch-params  Fetch proving parameters
   MARKET:
     storage-deals    Manage storage deals and related configuration
     retrieval-deals  Manage retrieval deals and related configuration
     data-transfers   Manage data transfers
     dagstore         Manage the dagstore on the markets subsystem
     index            Manage the index provider on the markets subsystem
   NETWORK:
     net  Manage P2P Network
   RETRIEVAL:
     pieces  interact with the piecestore
   STORAGE:
     sectors  interact with sector store
     proving  View proving information
     storage  manage sector storage
     sealing  interact with sealing pipeline

GLOBAL OPTIONS:
   --actor value, -a value                  specify other actor to query / manipulate
   --call-on-markets                        (experimental; may be removed) call this command against a markets node; use only with common commands like net, auth, pprof, etc. whose target may be ambiguous (default: false)
   --color                                  use color in display output (default: depends on output being a TTY)
   --help, -h                               show help (default: false)
   --markets-repo value                     Markets repo path [$LOTUS_MARKETS_PATH]
   --miner-repo value, --storagerepo value  Specify miner repo path. flag(storagerepo) and env(LOTUS_STORAGE_PATH) are DEPRECATION, will REMOVE SOON (default: "~/.lotusminer") [$LOTUS_MINER_PATH, $LOTUS_STORAGE_PATH]
   --version, -v                            print the version (default: false)
   --vv                                     enables very verbose mode, useful for debugging the CLI (default: false)
   
```

## lotus-miner init
```
NAME:
   lotus-miner init - Initialize a lotus miner repo

USAGE:
   lotus-miner init command [command options] [arguments...]

COMMANDS:
   restore  Initialize a lotus miner repo from a backup
   service  Initialize a lotus miner sub-service
   help, h  Shows a list of commands or help for one command

OPTIONS:
   --actor value                specify the address of an already created miner actor
   --create-worker-key          create separate worker key (default: false)
   --worker value, -w value     worker key to use (overrides --create-worker-key)
   --owner value, -o value      owner key to use
   --sector-size value          specify sector size to use (default: "32GiB")
   --pre-sealed-sectors value   specify set of presealed sectors for starting as a genesis miner  (accepts multiple inputs)
   --pre-sealed-metadata value  specify the metadata file for the presealed sectors
   --nosync                     don't check full-node sync status (default: false)
   --symlink-imported-sectors   attempt to symlink to presealed sectors instead of copying them into place (default: false)
   --no-local-storage           don't use storageminer repo for sector storage (default: false)
   --gas-premium value          set gas premium for initialization messages in AttoFIL (default: "0")
   --from value                 select which address to send actor creation message from
   --help, -h                   show help (default: false)
   
```

### lotus-miner init restore
```
NAME:
   lotus-miner init restore - Initialize a lotus miner repo from a backup

USAGE:
   lotus-miner init restore [command options] [backupFile]

OPTIONS:
   --config value          config file (config.toml)
   --nosync                don't check full-node sync status (default: false)
   --storage-config value  storage paths config (storage.json)
   
```

### lotus-miner init service
```
NAME:
   lotus-miner init service - Initialize a lotus miner sub-service

USAGE:
   lotus-miner init service [command options] [backupFile]

OPTIONS:
   --api-sealer value        sealer API info (lotus-miner auth api-info --perm=admin)
   --api-sector-index value  sector Index API info (lotus-miner auth api-info --perm=admin)
   --config value            config file (config.toml)
   --nosync                  don't check full-node sync status (default: false)
   --type value              type of service to be enabled  (accepts multiple inputs)
   
```

## lotus-miner run
```
NAME:
   lotus-miner run - Start a lotus miner process

USAGE:
   lotus-miner run [command options] [arguments...]

OPTIONS:
   --enable-gpu-proving  enable use of GPU for mining operations (default: true)
   --manage-fdlimit      manage open file limit (default: true)
   --miner-api value     2345
   --nosync              don't check full-node sync status (default: false)
   
```

## lotus-miner stop
```
NAME:
   lotus-miner stop - Stop a running lotus miner

USAGE:
   lotus-miner stop [command options] [arguments...]

OPTIONS:
   --help, -h  show help (default: false)
   
```

## lotus-miner config
```
NAME:
   lotus-miner config - Manage node config

USAGE:
   lotus-miner config command [command options] [arguments...]

COMMANDS:
   default  Print default node config
   updated  Print updated node config
   help, h  Shows a list of commands or help for one command

OPTIONS:
   --help, -h  show help (default: false)
   
```

### lotus-miner config default
```
NAME:
   lotus-miner config default - Print default node config

USAGE:
   lotus-miner config default [command options] [arguments...]

OPTIONS:
   --no-comment  don't comment default values (default: false)
   
```

### lotus-miner config updated
```
NAME:
   lotus-miner config updated - Print updated node config

USAGE:
   lotus-miner config updated [command options] [arguments...]

OPTIONS:
   --no-comment  don't comment default values (default: false)
   
```

## lotus-miner backup
```
NAME:
   lotus-miner backup - Create node metadata backup

USAGE:
   lotus-miner backup [command options] [backup file path]

DESCRIPTION:
   The backup command writes a copy of node metadata under the specified path
   
   Online backups:
   For security reasons, the daemon must be have LOTUS_BACKUP_BASE_PATH env var set
   to a path where backup files are supposed to be saved, and the path specified in
   this command must be within this base path

OPTIONS:
   --offline  create backup without the node running (default: false)
   
```

## lotus-miner version
```
NAME:
   lotus-miner version - Print version

USAGE:
   lotus-miner version [command options] [arguments...]

OPTIONS:
   --help, -h  show help (default: false)
   
```

## lotus-miner actor
```
NAME:
   lotus-miner actor - manipulate the miner actor

USAGE:
   lotus-miner actor command [command options] [arguments...]

COMMANDS:
   set-addresses, set-addrs  set addresses that your miner can be publicly dialed on
   withdraw                  withdraw available balance
   repay-debt                pay down a miner's debt
   set-peer-id               set the peer id of your miner
   set-owner                 Set owner address (this command should be invoked twice, first with the old owner as the senderAddress, and then with the new owner)
   control                   Manage control addresses
   propose-change-worker     Propose a worker address change
   confirm-change-worker     Confirm a worker address change
   compact-allocated         compact allocated sectors bitfield
   help, h                   Shows a list of commands or help for one command

OPTIONS:
   --help, -h  show help (default: false)
   
```

#### lotus-miner actor set-addresses, set-addrs
```
```

### lotus-miner actor withdraw
```
NAME:
   lotus-miner actor withdraw - withdraw available balance

USAGE:
   lotus-miner actor withdraw [command options] [amount (FIL)]

OPTIONS:
   --confidence value  number of block confirmations to wait for (default: 5)
   
```

### lotus-miner actor repay-debt
```
NAME:
   lotus-miner actor repay-debt - pay down a miner's debt

USAGE:
   lotus-miner actor repay-debt [command options] [amount (FIL)]

OPTIONS:
   --from value  optionally specify the account to send funds from
   
```

### lotus-miner actor set-peer-id
```
NAME:
   lotus-miner actor set-peer-id - set the peer id of your miner

USAGE:
   lotus-miner actor set-peer-id [command options] [arguments...]

OPTIONS:
   --gas-limit value  set gas limit (default: 0)
   
```

### lotus-miner actor set-owner
```
NAME:
   lotus-miner actor set-owner - Set owner address (this command should be invoked twice, first with the old owner as the senderAddress, and then with the new owner)

USAGE:
   lotus-miner actor set-owner [command options] [newOwnerAddress senderAddress]

OPTIONS:
   --really-do-it  Actually send transaction performing the action (default: false)
   
```

### lotus-miner actor control
```
NAME:
   lotus-miner actor control - Manage control addresses

USAGE:
   lotus-miner actor control command [command options] [arguments...]

COMMANDS:
   list     Get currently set control addresses
   set      Set control address(-es)
   help, h  Shows a list of commands or help for one command

OPTIONS:
   --help, -h  show help (default: false)
   
```

#### lotus-miner actor control list
```
NAME:
   lotus-miner actor control list - Get currently set control addresses

USAGE:
   lotus-miner actor control list [command options] [arguments...]

OPTIONS:
   --color    use color in display output (default: depends on output being a TTY)
   --verbose  (default: false)
   
```

#### lotus-miner actor control set
```
NAME:
   lotus-miner actor control set - Set control address(-es)

USAGE:
   lotus-miner actor control set [command options] [...address]

OPTIONS:
   --really-do-it  Actually send transaction performing the action (default: false)
   
```

### lotus-miner actor propose-change-worker
```
NAME:
   lotus-miner actor propose-change-worker - Propose a worker address change

USAGE:
   lotus-miner actor propose-change-worker [command options] [address]

OPTIONS:
   --really-do-it  Actually send transaction performing the action (default: false)
   
```

### lotus-miner actor confirm-change-worker
```
NAME:
   lotus-miner actor confirm-change-worker - Confirm a worker address change

USAGE:
   lotus-miner actor confirm-change-worker [command options] [address]

OPTIONS:
   --really-do-it  Actually send transaction performing the action (default: false)
   
```

### lotus-miner actor compact-allocated
```
NAME:
   lotus-miner actor compact-allocated - compact allocated sectors bitfield

USAGE:
   lotus-miner actor compact-allocated [command options] [arguments...]

OPTIONS:
   --mask-last-offset value  Mask sector IDs from 0 to 'higest_allocated - offset' (default: 0)
   --mask-upto-n value       Mask sector IDs from 0 to 'n' (default: 0)
   --really-do-it            Actually send transaction performing the action (default: false)
   
```

## lotus-miner info
```
NAME:
   lotus-miner info - Print miner info

USAGE:
   lotus-miner info command [command options] [arguments...]

COMMANDS:
   all      dump all related miner info
   help, h  Shows a list of commands or help for one command

OPTIONS:
   --hide-sectors-info  hide sectors info (default: false)
   --blocks value       Log of produced <blocks> newest blocks and rewards(Miner Fee excluded) (default: 0)
   --help, -h           show help (default: false)
   
```

### lotus-miner info all
```
NAME:
   lotus-miner info all - dump all related miner info

USAGE:
   lotus-miner info all [command options] [arguments...]

OPTIONS:
   --help, -h  show help (default: false)
   
```

## lotus-miner auth
```
NAME:
   lotus-miner auth - Manage RPC permissions

USAGE:
   lotus-miner auth command [command options] [arguments...]

COMMANDS:
   create-token  Create token
   api-info      Get token with API info required to connect to this node
   help, h       Shows a list of commands or help for one command

OPTIONS:
   --help, -h  show help (default: false)
   
```

### lotus-miner auth create-token
```
NAME:
   lotus-miner auth create-token - Create token

USAGE:
   lotus-miner auth create-token [command options] [arguments...]

OPTIONS:
   --perm value  permission to assign to the token, one of: read, write, sign, admin
   
```

### lotus-miner auth api-info
```
NAME:
   lotus-miner auth api-info - Get token with API info required to connect to this node

USAGE:
   lotus-miner auth api-info [command options] [arguments...]

OPTIONS:
   --perm value  permission to assign to the token, one of: read, write, sign, admin
   
```

## lotus-miner log
```
NAME:
   lotus-miner log - Manage logging

USAGE:
   lotus-miner log command [command options] [arguments...]

COMMANDS:
   list       List log systems
   set-level  Set log level
   alerts     Get alert states
   help, h    Shows a list of commands or help for one command

OPTIONS:
   --help, -h  show help (default: false)
   
```

### lotus-miner log list
```
NAME:
   lotus-miner log list - List log systems

USAGE:
   lotus-miner log list [command options] [arguments...]

OPTIONS:
   --help, -h  show help (default: false)
   
```

### lotus-miner log set-level
```
NAME:
   lotus-miner log set-level - Set log level

USAGE:
   lotus-miner log set-level [command options] [level]

DESCRIPTION:
   Set the log level for logging systems:
   
      The system flag can be specified multiple times.
   
      eg) log set-level --system chain --system chainxchg debug
   
      Available Levels:
      debug
      info
      warn
      error
   
      Environment Variables:
      GOLOG_LOG_LEVEL - Default log level for all log systems
      GOLOG_LOG_FMT   - Change output log format (json, nocolor)
      GOLOG_FILE      - Write logs to file
      GOLOG_OUTPUT    - Specify whether to output to file, stderr, stdout or a combination, i.e. file+stderr

OPTIONS:
   --system value  limit to log system  (accepts multiple inputs)
   
```

### lotus-miner log alerts
```
NAME:
   lotus-miner log alerts - Get alert states

USAGE:
   lotus-miner log alerts [command options] [arguments...]

OPTIONS:
   --all  get all (active and inactive) alerts (default: false)
   
```

## lotus-miner wait-api
```
NAME:
   lotus-miner wait-api - Wait for lotus api to come online

USAGE:
   lotus-miner wait-api [command options] [arguments...]

CATEGORY:
   DEVELOPER

OPTIONS:
   --timeout value  duration to wait till fail (default: 30s)
   
```

## lotus-miner fetch-params
```
NAME:
   lotus-miner fetch-params - Fetch proving parameters

USAGE:
   lotus-miner fetch-params [command options] [sectorSize]

CATEGORY:
   DEVELOPER

OPTIONS:
   --help, -h  show help (default: false)
   
```

## lotus-miner storage-deals
```
NAME:
   lotus-miner storage-deals - Manage storage deals and related configuration

USAGE:
   lotus-miner storage-deals command [command options] [arguments...]

COMMANDS:
   import-data        Manually import data for a deal
   list               List all deals for this miner
   selection          Configure acceptance criteria for storage deal proposals
   set-ask            Configure the miner's ask
   get-ask            Print the miner's ask
   set-blocklist      Set the miner's list of blocklisted piece CIDs
   get-blocklist      List the contents of the miner's piece CID blocklist
   reset-blocklist    Remove all entries from the miner's piece CID blocklist
   set-seal-duration  Set the expected time, in minutes, that you expect sealing sectors to take. Deals that start before this duration will be rejected.
   pending-publish    list deals waiting in publish queue
   retry-publish      retry publishing a deal
   help, h            Shows a list of commands or help for one command

OPTIONS:
   --help, -h  show help (default: false)
   
```

### lotus-miner storage-deals import-data
```
NAME:
   lotus-miner storage-deals import-data - Manually import data for a deal

USAGE:
   lotus-miner storage-deals import-data [command options] <proposal CID> <file>

OPTIONS:
   --help, -h  show help (default: false)
   
```

### lotus-miner storage-deals list
```
NAME:
   lotus-miner storage-deals list - List all deals for this miner

USAGE:
   lotus-miner storage-deals list [command options] [arguments...]

OPTIONS:
   --format value  output format of data, supported: table, json (default: "table")
   --verbose, -v   (default: false)
   --watch         watch deal updates in real-time, rather than a one time list (default: false)
   
```

### lotus-miner storage-deals selection
```
NAME:
   lotus-miner storage-deals selection - Configure acceptance criteria for storage deal proposals

USAGE:
   lotus-miner storage-deals selection command [command options] [arguments...]

COMMANDS:
   list     List storage deal proposal selection criteria
   reset    Reset storage deal proposal selection criteria to default values
   reject   Configure criteria which necessitate automatic rejection
   help, h  Shows a list of commands or help for one command

OPTIONS:
   --help, -h  show help (default: false)
   
```

#### lotus-miner storage-deals selection list
```
NAME:
   lotus-miner storage-deals selection list - List storage deal proposal selection criteria

USAGE:
   lotus-miner storage-deals selection list [command options] [arguments...]

OPTIONS:
   --help, -h  show help (default: false)
   
```

#### lotus-miner storage-deals selection reset
```
NAME:
   lotus-miner storage-deals selection reset - Reset storage deal proposal selection criteria to default values

USAGE:
   lotus-miner storage-deals selection reset [command options] [arguments...]

OPTIONS:
   --help, -h  show help (default: false)
   
```

#### lotus-miner storage-deals selection reject
```
NAME:
   lotus-miner storage-deals selection reject - Configure criteria which necessitate automatic rejection

USAGE:
   lotus-miner storage-deals selection reject [command options] [arguments...]

OPTIONS:
   --offline     (default: false)
   --online      (default: false)
   --unverified  (default: false)
   --verified    (default: false)
   
```

### lotus-miner storage-deals set-ask
```
NAME:
   lotus-miner storage-deals set-ask - Configure the miner's ask

USAGE:
   lotus-miner storage-deals set-ask [command options] [arguments...]

OPTIONS:
   --max-piece-size SIZE   Set maximum piece size (w/bit-padding, in bytes) in ask to SIZE (default: miner sector size)
   --min-piece-size SIZE   Set minimum piece size (w/bit-padding, in bytes) in ask to SIZE (default: 256B)
   --price PRICE           Set the price of the ask for unverified deals (specified as FIL / GiB / Epoch) to PRICE.
   --verified-price PRICE  Set the price of the ask for verified deals (specified as FIL / GiB / Epoch) to PRICE
   
```

### lotus-miner storage-deals get-ask
```
NAME:
   lotus-miner storage-deals get-ask - Print the miner's ask

USAGE:
   lotus-miner storage-deals get-ask [command options] [arguments...]

OPTIONS:
   --help, -h  show help (default: false)
   
```

### lotus-miner storage-deals set-blocklist
```
NAME:
   lotus-miner storage-deals set-blocklist - Set the miner's list of blocklisted piece CIDs

USAGE:
   lotus-miner storage-deals set-blocklist [command options] [<path-of-file-containing-newline-delimited-piece-CIDs> (optional, will read from stdin if omitted)]

OPTIONS:
   --help, -h  show help (default: false)
   
```

### lotus-miner storage-deals get-blocklist
```
NAME:
   lotus-miner storage-deals get-blocklist - List the contents of the miner's piece CID blocklist

USAGE:
   lotus-miner storage-deals get-blocklist [command options] [arguments...]

OPTIONS:
   
```

### lotus-miner storage-deals reset-blocklist
```
NAME:
   lotus-miner storage-deals reset-blocklist - Remove all entries from the miner's piece CID blocklist

USAGE:
   lotus-miner storage-deals reset-blocklist [command options] [arguments...]

OPTIONS:
   --help, -h  show help (default: false)
   
```

### lotus-miner storage-deals set-seal-duration
```
NAME:
   lotus-miner storage-deals set-seal-duration - Set the expected time, in minutes, that you expect sealing sectors to take. Deals that start before this duration will be rejected.

USAGE:
   lotus-miner storage-deals set-seal-duration [command options] <minutes>

OPTIONS:
   --help, -h  show help (default: false)
   
```

### lotus-miner storage-deals pending-publish
```
NAME:
   lotus-miner storage-deals pending-publish - list deals waiting in publish queue

USAGE:
   lotus-miner storage-deals pending-publish [command options] [arguments...]

OPTIONS:
   --publish-now  send a publish message now (default: false)
   
```

### lotus-miner storage-deals retry-publish
```
NAME:
   lotus-miner storage-deals retry-publish - retry publishing a deal

USAGE:
   lotus-miner storage-deals retry-publish [command options] <proposal CID>

OPTIONS:
   --help, -h  show help (default: false)
   
```

## lotus-miner retrieval-deals
```
NAME:
   lotus-miner retrieval-deals - Manage retrieval deals and related configuration

USAGE:
   lotus-miner retrieval-deals command [command options] [arguments...]

COMMANDS:
   selection  Configure acceptance criteria for retrieval deal proposals
   list       List all active retrieval deals for this miner
   set-ask    Configure the provider's retrieval ask
   get-ask    Get the provider's current retrieval ask configured by the provider in the ask-store using the set-ask CLI command
   help, h    Shows a list of commands or help for one command

OPTIONS:
   --help, -h  show help (default: false)
   
```

### lotus-miner retrieval-deals selection
```
NAME:
   lotus-miner retrieval-deals selection - Configure acceptance criteria for retrieval deal proposals

USAGE:
   lotus-miner retrieval-deals selection command [command options] [arguments...]

COMMANDS:
   list     List retrieval deal proposal selection criteria
   reset    Reset retrieval deal proposal selection criteria to default values
   reject   Configure criteria which necessitate automatic rejection
   help, h  Shows a list of commands or help for one command

OPTIONS:
   --help, -h  show help (default: false)
   
```

#### lotus-miner retrieval-deals selection list
```
NAME:
   lotus-miner retrieval-deals selection list - List retrieval deal proposal selection criteria

USAGE:
   lotus-miner retrieval-deals selection list [command options] [arguments...]

OPTIONS:
   --help, -h  show help (default: false)
   
```

#### lotus-miner retrieval-deals selection reset
```
NAME:
   lotus-miner retrieval-deals selection reset - Reset retrieval deal proposal selection criteria to default values

USAGE:
   lotus-miner retrieval-deals selection reset [command options] [arguments...]

OPTIONS:
   --help, -h  show help (default: false)
   
```

#### lotus-miner retrieval-deals selection reject
```
NAME:
   lotus-miner retrieval-deals selection reject - Configure criteria which necessitate automatic rejection

USAGE:
   lotus-miner retrieval-deals selection reject [command options] [arguments...]

OPTIONS:
   --offline  (default: false)
   --online   (default: false)
   
```

### lotus-miner retrieval-deals list
```
NAME:
   lotus-miner retrieval-deals list - List all active retrieval deals for this miner

USAGE:
   lotus-miner retrieval-deals list [command options] [arguments...]

OPTIONS:
   --help, -h  show help (default: false)
   
```

### lotus-miner retrieval-deals set-ask
```
NAME:
   lotus-miner retrieval-deals set-ask - Configure the provider's retrieval ask

USAGE:
   lotus-miner retrieval-deals set-ask [command options] [arguments...]

OPTIONS:
   --payment-interval value           Set the payment interval (in bytes) for retrieval (default: 1MiB)
   --payment-interval-increase value  Set the payment interval increase (in bytes) for retrieval (default: 1MiB)
   --price value                      Set the price of the ask for retrievals (FIL/GiB)
   --unseal-price value               Set the price to unseal
   
```

### lotus-miner retrieval-deals get-ask
```
NAME:
   lotus-miner retrieval-deals get-ask - Get the provider's current retrieval ask configured by the provider in the ask-store using the set-ask CLI command

USAGE:
   lotus-miner retrieval-deals get-ask [command options] [arguments...]

OPTIONS:
   --help, -h  show help (default: false)
   
```

## lotus-miner data-transfers
```
NAME:
   lotus-miner data-transfers - Manage data transfers

USAGE:
   lotus-miner data-transfers command [command options] [arguments...]

COMMANDS:
   list         List ongoing data transfers for this miner
   restart      Force restart a stalled data transfer
   cancel       Force cancel a data transfer
   diagnostics  Get detailed diagnostics on active transfers with a specific peer
   help, h      Shows a list of commands or help for one command

OPTIONS:
   --help, -h  show help (default: false)
   
```

### lotus-miner data-transfers list
```
NAME:
   lotus-miner data-transfers list - List ongoing data transfers for this miner

USAGE:
   lotus-miner data-transfers list [command options] [arguments...]

OPTIONS:
   --color        use color in display output (default: depends on output being a TTY)
   --completed    show completed data transfers (default: false)
   --show-failed  show failed/cancelled transfers (default: false)
   --verbose, -v  print verbose transfer details (default: false)
   --watch        watch deal updates in real-time, rather than a one time list (default: false)
   
```

### lotus-miner data-transfers restart
```
NAME:
   lotus-miner data-transfers restart - Force restart a stalled data transfer

USAGE:
   lotus-miner data-transfers restart [command options] [arguments...]

OPTIONS:
   --initiator     specify only transfers where peer is/is not initiator (default: false)
   --peerid value  narrow to transfer with specific peer
   
```

### lotus-miner data-transfers cancel
```
NAME:
   lotus-miner data-transfers cancel - Force cancel a data transfer

USAGE:
   lotus-miner data-transfers cancel [command options] [arguments...]

OPTIONS:
   --cancel-timeout value  time to wait for cancel to be sent to client (default: 5s)
   --initiator             specify only transfers where peer is/is not initiator (default: false)
   --peerid value          narrow to transfer with specific peer
   
```

### lotus-miner data-transfers diagnostics
```
NAME:
   lotus-miner data-transfers diagnostics - Get detailed diagnostics on active transfers with a specific peer

USAGE:
   lotus-miner data-transfers diagnostics [command options] [arguments...]

OPTIONS:
   --help, -h  show help (default: false)
   
```

## lotus-miner dagstore
```
NAME:
   lotus-miner dagstore - Manage the dagstore on the markets subsystem

USAGE:
   lotus-miner dagstore command [command options] [arguments...]

COMMANDS:
   list-shards       List all shards known to the dagstore, with their current status
   register-shard    Register a shard
   initialize-shard  Initialize the specified shard
   recover-shard     Attempt to recover a shard in errored state
   initialize-all    Initialize all uninitialized shards, streaming results as they're produced; only shards for unsealed pieces are initialized by default
   gc                Garbage collect the dagstore
   lookup-pieces     Lookup pieces that a given CID belongs to
   help, h           Shows a list of commands or help for one command

OPTIONS:
   --help, -h  show help (default: false)
   
```

### lotus-miner dagstore list-shards
```
NAME:
   lotus-miner dagstore list-shards - List all shards known to the dagstore, with their current status

USAGE:
   lotus-miner dagstore list-shards [command options] [arguments...]

OPTIONS:
   --color  use color in display output (default: depends on output being a TTY)
   
```

### lotus-miner dagstore register-shard
```
NAME:
   lotus-miner dagstore register-shard - Register a shard

USAGE:
   lotus-miner dagstore register-shard [command options] [key]

OPTIONS:
   --color  use color in display output (default: depends on output being a TTY)
   
```

### lotus-miner dagstore initialize-shard
```
NAME:
   lotus-miner dagstore initialize-shard - Initialize the specified shard

USAGE:
   lotus-miner dagstore initialize-shard [command options] [key]

OPTIONS:
   --color  use color in display output (default: depends on output being a TTY)
   
```

### lotus-miner dagstore recover-shard
```
NAME:
   lotus-miner dagstore recover-shard - Attempt to recover a shard in errored state

USAGE:
   lotus-miner dagstore recover-shard [command options] [key]

OPTIONS:
   --color  use color in display output (default: depends on output being a TTY)
   
```

### lotus-miner dagstore initialize-all
```
NAME:
   lotus-miner dagstore initialize-all - Initialize all uninitialized shards, streaming results as they're produced; only shards for unsealed pieces are initialized by default

USAGE:
   lotus-miner dagstore initialize-all [command options] [arguments...]

OPTIONS:
   --color              use color in display output (default: depends on output being a TTY)
   --concurrency value  maximum shards to initialize concurrently at a time; use 0 for unlimited (default: 0)
   --include-sealed     initialize sealed pieces as well (default: false)
   
```

### lotus-miner dagstore gc
```
NAME:
   lotus-miner dagstore gc - Garbage collect the dagstore

USAGE:
   lotus-miner dagstore gc [command options] [arguments...]

OPTIONS:
   --color  use color in display output (default: depends on output being a TTY)
   
```

### lotus-miner dagstore lookup-pieces
```
NAME:
   lotus-miner dagstore lookup-pieces - Lookup pieces that a given CID belongs to

USAGE:
   lotus-miner dagstore lookup-pieces [command options] <cid>

OPTIONS:
   --color  use color in display output (default: depends on output being a TTY)
   
```

## lotus-miner index
```
NAME:
   lotus-miner index - Manage the index provider on the markets subsystem

USAGE:
   lotus-miner index command [command options] [arguments...]

COMMANDS:
   announce      Announce a deal to indexers so they can download its index
   announce-all  Announce all active deals to indexers so they can download the indices
   help, h       Shows a list of commands or help for one command

OPTIONS:
   --help, -h  show help (default: false)
   
```

### lotus-miner index announce
```
NAME:
   lotus-miner index announce - Announce a deal to indexers so they can download its index

USAGE:
   lotus-miner index announce [command options] <deal proposal cid>

OPTIONS:
   --color  use color in display output (default: depends on output being a TTY)
   
```

### lotus-miner index announce-all
```
NAME:
   lotus-miner index announce-all - Announce all active deals to indexers so they can download the indices

USAGE:
   lotus-miner index announce-all [command options] [arguments...]

OPTIONS:
   --color  use color in display output (default: depends on output being a TTY)
   
```

## lotus-miner net
```
NAME:
   lotus-miner net - Manage P2P Network

USAGE:
   lotus-miner net command [command options] [arguments...]

COMMANDS:
   peers                Print peers
   ping                 Ping peers
   connect              Connect to a peer
   disconnect           Disconnect from a peer
   listen               List listen addresses
   id                   Get node identity
   find-peer, findpeer  Find the addresses of a given peerID
   scores               Print peers' pubsub scores
   reachability         Print information about reachability from the internet
   bandwidth            Print bandwidth usage information
   block                Manage network connection gating rules
   stat                 Report resource usage for a scope
   limit                Get or set resource limits for a scope
   protect              Add one or more peer IDs to the list of protected peer connections
   unprotect            Remove one or more peer IDs from the list of protected peer connections.
   list-protected       List the peer IDs with protected connection.
   help, h              Shows a list of commands or help for one command

OPTIONS:
   --help, -h  show help (default: false)
   
```

### lotus-miner net peers
```
NAME:
   lotus-miner net peers - Print peers

USAGE:
   lotus-miner net peers [command options] [arguments...]

OPTIONS:
   --agent, -a     Print agent name (default: false)
   --extended, -x  Print extended peer information in json (default: false)
   
```

### lotus-miner net ping
```
NAME:
   lotus-miner net ping - Ping peers

USAGE:
   lotus-miner net ping [command options] [arguments...]

OPTIONS:
   --count value, -c value     specify the number of times it should ping (default: 10)
   --interval value, -i value  minimum time between pings (default: 1s)
   
```

### lotus-miner net connect
```
NAME:
   lotus-miner net connect - Connect to a peer

USAGE:
   lotus-miner net connect [command options] [peerMultiaddr|minerActorAddress]

OPTIONS:
   --help, -h  show help (default: false)
   
```

### lotus-miner net disconnect
```
NAME:
   lotus-miner net disconnect - Disconnect from a peer

USAGE:
   lotus-miner net disconnect [command options] [peerID]

OPTIONS:
   --help, -h  show help (default: false)
   
```

### lotus-miner net listen
```
NAME:
   lotus-miner net listen - List listen addresses

USAGE:
   lotus-miner net listen [command options] [arguments...]

OPTIONS:
   --help, -h  show help (default: false)
   
```

### lotus-miner net id
```
NAME:
   lotus-miner net id - Get node identity

USAGE:
   lotus-miner net id [command options] [arguments...]

OPTIONS:
   --help, -h  show help (default: false)
   
```

#### lotus-miner net find-peer, findpeer
```
```

### lotus-miner net scores
```
NAME:
   lotus-miner net scores - Print peers' pubsub scores

USAGE:
   lotus-miner net scores [command options] [arguments...]

OPTIONS:
   --extended, -x  print extended peer scores in json (default: false)
   
```

### lotus-miner net reachability
```
NAME:
   lotus-miner net reachability - Print information about reachability from the internet

USAGE:
   lotus-miner net reachability [command options] [arguments...]

OPTIONS:
   --help, -h  show help (default: false)
   
```

### lotus-miner net bandwidth
```
NAME:
   lotus-miner net bandwidth - Print bandwidth usage information

USAGE:
   lotus-miner net bandwidth [command options] [arguments...]

OPTIONS:
   --by-peer      list bandwidth usage by peer (default: false)
   --by-protocol  list bandwidth usage by protocol (default: false)
   
```

### lotus-miner net block
```
NAME:
   lotus-miner net block - Manage network connection gating rules

USAGE:
   lotus-miner net block command [command options] [arguments...]

COMMANDS:
   add      Add connection gating rules
   remove   Remove connection gating rules
   list     list connection gating rules
   help, h  Shows a list of commands or help for one command

OPTIONS:
   --help, -h  show help (default: false)
   
```

#### lotus-miner net block add
```
NAME:
   lotus-miner net block add - Add connection gating rules

USAGE:
   lotus-miner net block add command [command options] [arguments...]

COMMANDS:
   peer     Block a peer
   ip       Block an IP address
   subnet   Block an IP subnet
   help, h  Shows a list of commands or help for one command

OPTIONS:
   --help, -h  show help (default: false)
   
```

##### lotus-miner net block add peer
```
NAME:
   lotus-miner net block add peer - Block a peer

USAGE:
   lotus-miner net block add peer [command options] <Peer> ...

OPTIONS:
   --help, -h  show help (default: false)
   
```

##### lotus-miner net block add ip
```
NAME:
   lotus-miner net block add ip - Block an IP address

USAGE:
   lotus-miner net block add ip [command options] <IP> ...

OPTIONS:
   --help, -h  show help (default: false)
   
```

##### lotus-miner net block add subnet
```
NAME:
   lotus-miner net block add subnet - Block an IP subnet

USAGE:
   lotus-miner net block add subnet [command options] <CIDR> ...

OPTIONS:
   --help, -h  show help (default: false)
   
```

#### lotus-miner net block remove
```
NAME:
   lotus-miner net block remove - Remove connection gating rules

USAGE:
   lotus-miner net block remove command [command options] [arguments...]

COMMANDS:
   peer     Unblock a peer
   ip       Unblock an IP address
   subnet   Unblock an IP subnet
   help, h  Shows a list of commands or help for one command

OPTIONS:
   --help, -h  show help (default: false)
   
```

##### lotus-miner net block remove peer
```
NAME:
   lotus-miner net block remove peer - Unblock a peer

USAGE:
   lotus-miner net block remove peer [command options] <Peer> ...

OPTIONS:
   --help, -h  show help (default: false)
   
```

##### lotus-miner net block remove ip
```
NAME:
   lotus-miner net block remove ip - Unblock an IP address

USAGE:
   lotus-miner net block remove ip [command options] <IP> ...

OPTIONS:
   --help, -h  show help (default: false)
   
```

##### lotus-miner net block remove subnet
```
NAME:
   lotus-miner net block remove subnet - Unblock an IP subnet

USAGE:
   lotus-miner net block remove subnet [command options] <CIDR> ...

OPTIONS:
   --help, -h  show help (default: false)
   
```

#### lotus-miner net block list
```
NAME:
   lotus-miner net block list - list connection gating rules

USAGE:
   lotus-miner net block list [command options] [arguments...]

OPTIONS:
   --help, -h  show help (default: false)
   
```

### lotus-miner net stat
```
NAME:
   lotus-miner net stat - Report resource usage for a scope

USAGE:
   lotus-miner net stat [command options] scope

DESCRIPTION:
   Report resource usage for a scope.
   
     The scope can be one of the following:
     - system        -- reports the system aggregate resource usage.
     - transient     -- reports the transient resource usage.
     - svc:<service> -- reports the resource usage of a specific service.
     - proto:<proto> -- reports the resource usage of a specific protocol.
     - peer:<peer>   -- reports the resource usage of a specific peer.
     - all           -- reports the resource usage for all currently active scopes.

OPTIONS:
   --json  (default: false)
   
```

### lotus-miner net limit
```
NAME:
   lotus-miner net limit - Get or set resource limits for a scope

USAGE:
   lotus-miner net limit [command options] scope [limit]

DESCRIPTION:
   Get or set resource limits for a scope.
   
     The scope can be one of the following:
     - system        -- reports the system aggregate resource usage.
     - transient     -- reports the transient resource usage.
     - svc:<service> -- reports the resource usage of a specific service.
     - proto:<proto> -- reports the resource usage of a specific protocol.
     - peer:<peer>   -- reports the resource usage of a specific peer.
   
    The limit is json-formatted, with the same structure as the limits file.

OPTIONS:
   --set  set the limit for a scope (default: false)
   
```

### lotus-miner net protect
```
NAME:
   lotus-miner net protect - Add one or more peer IDs to the list of protected peer connections

USAGE:
   lotus-miner net protect [command options] <peer-id> [<peer-id>...]

OPTIONS:
   --help, -h  show help (default: false)
   
```

### lotus-miner net unprotect
```
NAME:
   lotus-miner net unprotect - Remove one or more peer IDs from the list of protected peer connections.

USAGE:
   lotus-miner net unprotect [command options] <peer-id> [<peer-id>...]

OPTIONS:
   --help, -h  show help (default: false)
   
```

### lotus-miner net list-protected
```
NAME:
   lotus-miner net list-protected - List the peer IDs with protected connection.

USAGE:
   lotus-miner net list-protected [command options] [arguments...]

OPTIONS:
   --help, -h  show help (default: false)
   
```

## lotus-miner pieces
```
NAME:
   lotus-miner pieces - interact with the piecestore

USAGE:
   lotus-miner pieces command [command options] [arguments...]

DESCRIPTION:
   The piecestore is a database that tracks and manages data that is made available to the retrieval market

COMMANDS:
   list-pieces  list registered pieces
   list-cids    list registered payload CIDs
   piece-info   get registered information for a given piece CID
   cid-info     get registered information for a given payload CID
   help, h      Shows a list of commands or help for one command

OPTIONS:
   --help, -h  show help (default: false)
   
```

### lotus-miner pieces list-pieces
```
NAME:
   lotus-miner pieces list-pieces - list registered pieces

USAGE:
   lotus-miner pieces list-pieces [command options] [arguments...]

OPTIONS:
   --help, -h  show help (default: false)
   
```

### lotus-miner pieces list-cids
```
NAME:
   lotus-miner pieces list-cids - list registered payload CIDs

USAGE:
   lotus-miner pieces list-cids [command options] [arguments...]

OPTIONS:
   --verbose, -v  (default: false)
   
```

### lotus-miner pieces piece-info
```
NAME:
   lotus-miner pieces piece-info - get registered information for a given piece CID

USAGE:
   lotus-miner pieces piece-info [command options] [arguments...]

OPTIONS:
   --help, -h  show help (default: false)
   
```

### lotus-miner pieces cid-info
```
NAME:
   lotus-miner pieces cid-info - get registered information for a given payload CID

USAGE:
   lotus-miner pieces cid-info [command options] [arguments...]

OPTIONS:
   --help, -h  show help (default: false)
   
```

## lotus-miner sectors
```
NAME:
   lotus-miner sectors - interact with sector store

USAGE:
   lotus-miner sectors command [command options] [arguments...]

COMMANDS:
   status                Get the seal status of a sector by its number
   list                  List sectors
   refs                  List References to sectors
   update-state          ADVANCED: manually update the state of a sector, this may aid in error recovery
   pledge                store random data in a sector
   precommits            Print on-chain precommit info
   check-expire          Inspect expiring sectors
   expired               Get or cleanup expired sectors
   renew                 Renew expiring sectors while not exceeding each sector's max life
   extend                Extend sector expiration
   terminate             Terminate sector on-chain then remove (WARNING: This means losing power and collateral for the removed sector)
   remove                Forcefully remove a sector (WARNING: This means losing power and collateral for the removed sector (use 'terminate' for lower penalty))
   snap-up               Mark a committed capacity sector to be filled with deals
   abort-upgrade         Abort the attempted (SnapDeals) upgrade of a CC sector, reverting it to as before
   seal                  Manually start sealing a sector (filling any unused space with junk)
   set-seal-delay        Set the time, in minutes, that a new sector waits for deals before sealing starts
   get-cc-collateral     Get the collateral required to pledge a committed capacity sector
   batching              manage batch sector operations
   match-pending-pieces  force a refreshed match of pending pieces to open sectors without manually waiting for more deals
   compact-partitions    removes dead sectors from partitions and reduces the number of partitions used if possible
   help, h               Shows a list of commands or help for one command

OPTIONS:
   --help, -h  show help (default: false)
   
```

### lotus-miner sectors status
```
NAME:
   lotus-miner sectors status - Get the seal status of a sector by its number

USAGE:
   lotus-miner sectors status [command options] <sectorNum>

OPTIONS:
   --log, -l             display event log (default: false)
   --on-chain-info, -c   show sector on chain info (default: false)
   --partition-info, -p  show partition related info (default: false)
   --proof               print snark proof bytes as hex (default: false)
   
```

### lotus-miner sectors list
```
NAME:
   lotus-miner sectors list - List sectors

USAGE:
   lotus-miner sectors list [command options] [arguments...]

OPTIONS:
   --color, -c           use color in display output (default: depends on output being a TTY)
   --events, -e          display number of events the sector has received (default: false)
   --fast, -f            don't show on-chain info for better performance (default: false)
   --initial-pledge, -p  display initial pledge (default: false)
   --seal-time, -t       display how long it took for the sector to be sealed (default: false)
   --show-removed, -r    show removed sectors (default: false)
   --states value        filter sectors by a comma-separated list of states
   --unproven, -u        only show sectors which aren't in the 'Proving' state (default: false)
   
```

### lotus-miner sectors refs
```
NAME:
   lotus-miner sectors refs - List References to sectors

USAGE:
   lotus-miner sectors refs [command options] [arguments...]

OPTIONS:
   --help, -h  show help (default: false)
   
```

### lotus-miner sectors update-state
```
NAME:
   lotus-miner sectors update-state - ADVANCED: manually update the state of a sector, this may aid in error recovery

USAGE:
   lotus-miner sectors update-state [command options] <sectorNum> <newState>

OPTIONS:
   --really-do-it  pass this flag if you know what you are doing (default: false)
   
```

### lotus-miner sectors pledge
```
NAME:
   lotus-miner sectors pledge - store random data in a sector

USAGE:
   lotus-miner sectors pledge [command options] [arguments...]

OPTIONS:
   --help, -h  show help (default: false)
   
```

### lotus-miner sectors precommits
```
NAME:
   lotus-miner sectors precommits - Print on-chain precommit info

USAGE:
   lotus-miner sectors precommits [command options] [arguments...]

OPTIONS:
   --help, -h  show help (default: false)
   
```

### lotus-miner sectors check-expire
```
NAME:
   lotus-miner sectors check-expire - Inspect expiring sectors

USAGE:
   lotus-miner sectors check-expire [command options] [arguments...]

OPTIONS:
<<<<<<< HEAD
   --cutoff value     skip sectors whose current expiration is more than <cutoff> epochs from now, defaults to 60 days (default: 172800)
   --skip-v1-sectors  skip v1 sectors when inspect expiring sectors (default: false)
   --help, -h         show help (default: false)
=======
   --cutoff value  skip sectors whose current expiration is more than <cutoff> epochs from now, defaults to 60 days (default: 172800)
>>>>>>> 852b5c5c
   
```

### lotus-miner sectors expired
```
NAME:
   lotus-miner sectors expired - Get or cleanup expired sectors

USAGE:
   lotus-miner sectors expired [command options] [arguments...]

OPTIONS:
   --expired-epoch value  epoch at which to check sector expirations (default: WinningPoSt lookback epoch)
   --remove-expired       remove expired sectors (default: false)
   --show-removed         show removed sectors (default: false)
   
```

### lotus-miner sectors renew
```
NAME:
   lotus-miner sectors renew - Renew expiring sectors while not exceeding each sector's max life

USAGE:
   lotus-miner sectors renew [command options] [arguments...]

OPTIONS:
   --exclude value         optionally provide a file containing excluding sectors
   --extension value       try to extend selected sectors by this number of epochs, defaults to 540 days (default: 1555200)
   --from value            only consider sectors whose current expiration epoch is in the range of [from, to], <from> defaults to: now + 120 (1 hour) (default: 0)
   --max-fee value         use up to this amount of FIL for one message. pass this flag to avoid message congestion. (default: "0")
   --new-expiration value  try to extend selected sectors to this epoch, ignoring extension (default: 0)
   --really-do-it          pass this flag to really renew sectors, otherwise will only print out json representation of parameters (default: false)
   --sector-file value     provide a file containing one sector number in each line, ignoring above selecting criteria
   --to value              only consider sectors whose current expiration epoch is in the range of [from, to], <to> defaults to: now + 92160 (32 days) (default: 0)
   --tolerance value       don't try to extend sectors by fewer than this number of epochs, defaults to 7 days (default: 20160)
   
```

### lotus-miner sectors extend
```
NAME:
   lotus-miner sectors extend - Extend sector expiration

USAGE:
   lotus-miner sectors extend [command options] <sectorNumbers...>

OPTIONS:
                              
   --expiration-cutoff value  when extending v1 sectors, skip sectors whose current expiration is more than <cutoff> epochs from now (infinity if unspecified) (default: 0)
   --expiration-ignore value  when extending v1 sectors, skip sectors whose current expiration is less than <ignore> epochs from now (default: 120)
   --new-expiration value     new expiration epoch (default: 0)
<<<<<<< HEAD
   --v1-sectors               renews all v1 sectors up to the maximum possible lifetime (default: false)
   --all-sectors              renews all(except v1) sectors expiration to <new-expiration> if possible (default: false)
   --tolerance value          when extending v1 or all sectors, don't try to extend sectors by fewer than this number of epochs (default: 20160)
   --expiration-ignore value  when extending v1 or all sectors, skip sectors whose current expiration is less than <ignore> epochs from now (default: 120)
   --expiration-cutoff value  when extending v1 sectors, skip sectors whose current expiration is more than <cutoff> epochs from now (infinity if unspecified) (default: 0)
   --max-base-fee value       only submit extend message when base fee is lower than this amount of nanoFIL, pass this flag to save your gas (default: 1)
   --sectors-discount value   extend less sectors in one message, set this flag less than 1.0 to avoid gas limit error (default: 1)
   --max-fee value            use up to this amount of FIL for one message, pass this flag to avoid message congestion (default: "10")
   --help, -h                 show help (default: false)
=======
   --tolerance value          when extending v1 sectors, don't try to extend sectors by fewer than this number of epochs (default: 20160)
   --v1-sectors               renews all v1 sectors up to the maximum possible lifetime (default: false)
>>>>>>> 852b5c5c
   
```

### lotus-miner sectors terminate
```
NAME:
   lotus-miner sectors terminate - Terminate sector on-chain then remove (WARNING: This means losing power and collateral for the removed sector)

USAGE:
   lotus-miner sectors terminate command [command options] <sectorNum>

COMMANDS:
   flush    Send a terminate message if there are sectors queued for termination
   pending  List sector numbers of sectors pending termination
   help, h  Shows a list of commands or help for one command

OPTIONS:
   --really-do-it  pass this flag if you know what you are doing (default: false)
   --help, -h      show help (default: false)
   
```

#### lotus-miner sectors terminate flush
```
NAME:
   lotus-miner sectors terminate flush - Send a terminate message if there are sectors queued for termination

USAGE:
   lotus-miner sectors terminate flush [command options] [arguments...]

OPTIONS:
   --help, -h  show help (default: false)
   
```

#### lotus-miner sectors terminate pending
```
NAME:
   lotus-miner sectors terminate pending - List sector numbers of sectors pending termination

USAGE:
   lotus-miner sectors terminate pending [command options] [arguments...]

OPTIONS:
   --help, -h  show help (default: false)
   
```

### lotus-miner sectors remove
```
NAME:
   lotus-miner sectors remove - Forcefully remove a sector (WARNING: This means losing power and collateral for the removed sector (use 'terminate' for lower penalty))

USAGE:
   lotus-miner sectors remove [command options] <sectorNum>

OPTIONS:
   --really-do-it  pass this flag if you know what you are doing (default: false)
   
```

### lotus-miner sectors snap-up
```
NAME:
   lotus-miner sectors snap-up - Mark a committed capacity sector to be filled with deals

USAGE:
   lotus-miner sectors snap-up [command options] <sectorNum>

OPTIONS:
   --help, -h  show help (default: false)
   
```

### lotus-miner sectors abort-upgrade
```
NAME:
   lotus-miner sectors abort-upgrade - Abort the attempted (SnapDeals) upgrade of a CC sector, reverting it to as before

USAGE:
   lotus-miner sectors abort-upgrade [command options] <sectorNum>

OPTIONS:
   --really-do-it  pass this flag if you know what you are doing (default: false)
   
```

### lotus-miner sectors seal
```
NAME:
   lotus-miner sectors seal - Manually start sealing a sector (filling any unused space with junk)

USAGE:
   lotus-miner sectors seal [command options] <sectorNum>

OPTIONS:
   --help, -h  show help (default: false)
   
```

### lotus-miner sectors set-seal-delay
```
NAME:
   lotus-miner sectors set-seal-delay - Set the time, in minutes, that a new sector waits for deals before sealing starts

USAGE:
   lotus-miner sectors set-seal-delay [command options] <minutes>

OPTIONS:
   --help, -h  show help (default: false)
   
```

### lotus-miner sectors get-cc-collateral
```
NAME:
   lotus-miner sectors get-cc-collateral - Get the collateral required to pledge a committed capacity sector

USAGE:
   lotus-miner sectors get-cc-collateral [command options] [arguments...]

OPTIONS:
   --expiration value  the epoch when the sector will expire (default: 0)
   
```

### lotus-miner sectors batching
```
NAME:
   lotus-miner sectors batching - manage batch sector operations

USAGE:
   lotus-miner sectors batching command [command options] [arguments...]

COMMANDS:
   commit     list sectors waiting in commit batch queue
   precommit  list sectors waiting in precommit batch queue
   help, h    Shows a list of commands or help for one command

OPTIONS:
   --help, -h  show help (default: false)
   
```

#### lotus-miner sectors batching commit
```
NAME:
   lotus-miner sectors batching commit - list sectors waiting in commit batch queue

USAGE:
   lotus-miner sectors batching commit [command options] [arguments...]

OPTIONS:
   --publish-now  send a batch now (default: false)
   
```

#### lotus-miner sectors batching precommit
```
NAME:
   lotus-miner sectors batching precommit - list sectors waiting in precommit batch queue

USAGE:
   lotus-miner sectors batching precommit [command options] [arguments...]

OPTIONS:
   --publish-now  send a batch now (default: false)
   
```

### lotus-miner sectors match-pending-pieces
```
NAME:
   lotus-miner sectors match-pending-pieces - force a refreshed match of pending pieces to open sectors without manually waiting for more deals

USAGE:
   lotus-miner sectors match-pending-pieces [command options] [arguments...]

OPTIONS:
   --help, -h  show help (default: false)
   
```

### lotus-miner sectors compact-partitions
```
NAME:
   lotus-miner sectors compact-partitions - removes dead sectors from partitions and reduces the number of partitions used if possible

USAGE:
   lotus-miner sectors compact-partitions [command options] [arguments...]

OPTIONS:
   --actor value       Specify the address of the miner to run this command
   --deadline value    the deadline to compact the partitions in (default: 0)
   --partitions value  list of partitions to compact sectors in  (accepts multiple inputs)
   --really-do-it      Actually send transaction performing the action (default: false)
   
```

## lotus-miner proving
```
NAME:
   lotus-miner proving - View proving information

USAGE:
   lotus-miner proving command [command options] [arguments...]

COMMANDS:
   info       View current state information
   deadlines  View the current proving period deadlines information
   deadline   View the current proving period deadline information by its index
   faults     View the currently known proving faulty sectors information
   check      Check sectors provable
   workers    list workers
   compute    Compute simulated proving tasks
   help, h    Shows a list of commands or help for one command

OPTIONS:
   --help, -h  show help (default: false)
   
```

### lotus-miner proving info
```
NAME:
   lotus-miner proving info - View current state information

USAGE:
   lotus-miner proving info [command options] [arguments...]

OPTIONS:
   --help, -h  show help (default: false)
   
```

### lotus-miner proving deadlines
```
NAME:
   lotus-miner proving deadlines - View the current proving period deadlines information

USAGE:
   lotus-miner proving deadlines [command options] [arguments...]

OPTIONS:
   --help, -h  show help (default: false)
   
```

### lotus-miner proving deadline
```
NAME:
   lotus-miner proving deadline - View the current proving period deadline information by its index

USAGE:
   lotus-miner proving deadline [command options] <deadlineIdx>

OPTIONS:
   --sector-nums, -n  Print sector/fault numbers belonging to this deadline (default: false)
   
```

### lotus-miner proving faults
```
NAME:
   lotus-miner proving faults - View the currently known proving faulty sectors information

USAGE:
   lotus-miner proving faults [command options] [arguments...]

OPTIONS:
   --help, -h  show help (default: false)
   
```

### lotus-miner proving check
```
NAME:
   lotus-miner proving check - Check sectors provable

USAGE:
   lotus-miner proving check [command options] <deadlineIdx>

OPTIONS:
   --faulty            only check faulty sectors (default: false)
   --only-bad          print only bad sectors (default: false)
   --slow              run slower checks (default: false)
   --storage-id value  filter sectors by storage path (path id)
   
```

### lotus-miner proving workers
```
NAME:
   lotus-miner proving workers - list workers

USAGE:
   lotus-miner proving workers [command options] [arguments...]

OPTIONS:
   --color  use color in display output (default: depends on output being a TTY)
   
```

### lotus-miner proving compute
```
NAME:
   lotus-miner proving compute - Compute simulated proving tasks

USAGE:
   lotus-miner proving compute command [command options] [arguments...]

COMMANDS:
   windowed-post, window-post  Compute WindowPoSt for a specific deadline
   help, h                     Shows a list of commands or help for one command

OPTIONS:
   --help, -h  show help (default: false)
   
```

##### lotus-miner proving compute windowed-post, window-post
```
```

## lotus-miner storage
```
NAME:
   lotus-miner storage - manage sector storage

USAGE:
   lotus-miner storage command [command options] [arguments...]

DESCRIPTION:
   Sectors can be stored across many filesystem paths. These
   commands provide ways to manage the storage the miner will used to store sectors
   long term for proving (references as 'store') as well as how sectors will be
   stored while moving through the sealing pipeline (references as 'seal').

COMMANDS:
   attach   attach local storage path
   list     list local storage paths
   find     find sector in the storage system
   cleanup  trigger cleanup actions
   locks    show active sector locks
   help, h  Shows a list of commands or help for one command

OPTIONS:
   --help, -h  show help (default: false)
   
```

### lotus-miner storage attach
```
NAME:
   lotus-miner storage attach - attach local storage path

USAGE:
   lotus-miner storage attach [command options] [arguments...]

DESCRIPTION:
   Storage can be attached to the miner using this command. The storage volume
   list is stored local to the miner in $LOTUS_MINER_PATH/storage.json. We do not
   recommend manually modifying this value without further understanding of the
   storage system.
   
   Each storage volume contains a configuration file which describes the
   capabilities of the volume. When the '--init' flag is provided, this file will
   be created using the additional flags.
   
   Weight
   A high weight value means data will be more likely to be stored in this path
   
   Seal
   Data for the sealing process will be stored here
   
   Store
   Finalized sectors that will be moved here for long term storage and be proven
   over time

OPTIONS:
   --allow-to value     path groups allowed to pull data from this path (allow all if not specified)  (accepts multiple inputs)
   --groups value       path group names                                                              (accepts multiple inputs)
   --init               initialize the path first (default: false)
   --max-storage value  (for init) limit storage space for sectors (expensive for very large paths!)
   --seal               (for init) use path for sealing (default: false)
   --store              (for init) use path for long-term storage (default: false)
   --weight value       (for init) path weight (default: 10)
   
```

### lotus-miner storage list
```
NAME:
   lotus-miner storage list - list local storage paths

USAGE:
   lotus-miner storage list command [command options] [arguments...]

COMMANDS:
   sectors  get list of all sector files
   help, h  Shows a list of commands or help for one command

OPTIONS:
   --color     use color in display output (default: depends on output being a TTY)
   --help, -h  show help (default: false)
   
```

#### lotus-miner storage list sectors
```
NAME:
   lotus-miner storage list sectors - get list of all sector files

USAGE:
   lotus-miner storage list sectors [command options] [arguments...]

OPTIONS:
   --color  use color in display output (default: depends on output being a TTY)
   
```

### lotus-miner storage find
```
NAME:
   lotus-miner storage find - find sector in the storage system

USAGE:
   lotus-miner storage find [command options] [sector number]

OPTIONS:
   --help, -h  show help (default: false)
   
```

### lotus-miner storage cleanup
```
NAME:
   lotus-miner storage cleanup - trigger cleanup actions

USAGE:
   lotus-miner storage cleanup [command options] [arguments...]

OPTIONS:
   --removed  cleanup remaining files from removed sectors (default: true)
   
```

### lotus-miner storage locks
```
NAME:
   lotus-miner storage locks - show active sector locks

USAGE:
   lotus-miner storage locks [command options] [arguments...]

OPTIONS:
   --help, -h  show help (default: false)
   
```

## lotus-miner sealing
```
NAME:
   lotus-miner sealing - interact with sealing pipeline

USAGE:
   lotus-miner sealing command [command options] [arguments...]

COMMANDS:
   jobs        list running jobs
   workers     list workers
   sched-diag  Dump internal scheduler state
   abort       Abort a running job
   data-cid    Compute data CID using workers
   help, h     Shows a list of commands or help for one command

OPTIONS:
   --help, -h  show help (default: false)
   
```

### lotus-miner sealing jobs
```
NAME:
   lotus-miner sealing jobs - list running jobs

USAGE:
   lotus-miner sealing jobs [command options] [arguments...]

OPTIONS:
   --color          use color in display output (default: depends on output being a TTY)
   --show-ret-done  show returned but not consumed calls (default: false)
   
```

### lotus-miner sealing workers
```
NAME:
   lotus-miner sealing workers - list workers

USAGE:
   lotus-miner sealing workers [command options] [arguments...]

OPTIONS:
   --color  use color in display output (default: depends on output being a TTY)
   
```

### lotus-miner sealing sched-diag
```
NAME:
   lotus-miner sealing sched-diag - Dump internal scheduler state

USAGE:
   lotus-miner sealing sched-diag [command options] [arguments...]

OPTIONS:
   --force-sched  (default: false)
   
```

### lotus-miner sealing abort
```
NAME:
   lotus-miner sealing abort - Abort a running job

USAGE:
   lotus-miner sealing abort [command options] [callid]

OPTIONS:
   --help, -h  show help (default: false)
   
```

### lotus-miner sealing data-cid
```
NAME:
   lotus-miner sealing data-cid - Compute data CID using workers

USAGE:
   lotus-miner sealing data-cid [command options] [file/url] <padded piece size>

OPTIONS:
   --file-size value  real file size (default: 0)
   
```<|MERGE_RESOLUTION|>--- conflicted
+++ resolved
@@ -1756,13 +1756,9 @@
    lotus-miner sectors check-expire [command options] [arguments...]
 
 OPTIONS:
-<<<<<<< HEAD
    --cutoff value     skip sectors whose current expiration is more than <cutoff> epochs from now, defaults to 60 days (default: 172800)
    --skip-v1-sectors  skip v1 sectors when inspect expiring sectors (default: false)
    --help, -h         show help (default: false)
-=======
-   --cutoff value  skip sectors whose current expiration is more than <cutoff> epochs from now, defaults to 60 days (default: 172800)
->>>>>>> 852b5c5c
    
 ```
 
@@ -1815,7 +1811,6 @@
    --expiration-cutoff value  when extending v1 sectors, skip sectors whose current expiration is more than <cutoff> epochs from now (infinity if unspecified) (default: 0)
    --expiration-ignore value  when extending v1 sectors, skip sectors whose current expiration is less than <ignore> epochs from now (default: 120)
    --new-expiration value     new expiration epoch (default: 0)
-<<<<<<< HEAD
    --v1-sectors               renews all v1 sectors up to the maximum possible lifetime (default: false)
    --all-sectors              renews all(except v1) sectors expiration to <new-expiration> if possible (default: false)
    --tolerance value          when extending v1 or all sectors, don't try to extend sectors by fewer than this number of epochs (default: 20160)
@@ -1825,10 +1820,6 @@
    --sectors-discount value   extend less sectors in one message, set this flag less than 1.0 to avoid gas limit error (default: 1)
    --max-fee value            use up to this amount of FIL for one message, pass this flag to avoid message congestion (default: "10")
    --help, -h                 show help (default: false)
-=======
-   --tolerance value          when extending v1 sectors, don't try to extend sectors by fewer than this number of epochs (default: 20160)
-   --v1-sectors               renews all v1 sectors up to the maximum possible lifetime (default: false)
->>>>>>> 852b5c5c
    
 ```
 
