--- conflicted
+++ resolved
@@ -83,23 +83,27 @@
 	return &res, closer, err
 }
 
-<<<<<<< HEAD
 func NewWalletRPC(ctx context.Context, addr string, requestHeader http.Header) (api.WalletAPI, jsonrpc.ClientCloser, error) {
 	var res apistruct.WalletStruct
-=======
-// NewGatewayRPC creates a new http jsonrpc client for a gateway node.
-func NewGatewayRPC(ctx context.Context, addr string, requestHeader http.Header, opts ...jsonrpc.Option) (api.GatewayAPI, jsonrpc.ClientCloser, error) {
-	var res apistruct.GatewayStruct
->>>>>>> 7f7c9e97
 	closer, err := jsonrpc.NewMergeClient(ctx, addr, "Filecoin",
 		[]interface{}{
 			&res.Internal,
 		},
 		requestHeader,
-<<<<<<< HEAD
-=======
+	)
+
+	return &res, closer, err
+}
+
+// NewGatewayRPC creates a new http jsonrpc client for a gateway node.
+func NewGatewayRPC(ctx context.Context, addr string, requestHeader http.Header, opts ...jsonrpc.Option) (api.GatewayAPI, jsonrpc.ClientCloser, error) {
+	var res apistruct.GatewayStruct
+	closer, err := jsonrpc.NewMergeClient(ctx, addr, "Filecoin",
+		[]interface{}{
+			&res.Internal,
+		},
+		requestHeader,
 		opts...,
->>>>>>> 7f7c9e97
 	)
 
 	return &res, closer, err
