package main

import (
	"bufio"
	"encoding/csv"
	"fmt"
	"os"
	"sort"
	"strconv"
	"strings"
	"sync"
	"time"

	"github.com/docker/go-units"
	"github.com/fatih/color"
	cbor "github.com/ipfs/go-ipld-cbor"
	"github.com/urfave/cli/v2"
	"golang.org/x/xerrors"

	"github.com/filecoin-project/go-bitfield"
	"github.com/filecoin-project/go-state-types/abi"
	"github.com/filecoin-project/go-state-types/big"
	"github.com/filecoin-project/go-state-types/network"

	"github.com/filecoin-project/lotus/api"
	"github.com/filecoin-project/lotus/blockstore"
	"github.com/filecoin-project/lotus/chain/actors/adt"
	"github.com/filecoin-project/lotus/chain/actors/builtin/miner"
	"github.com/filecoin-project/lotus/chain/actors/policy"
	"github.com/filecoin-project/lotus/chain/types"
	lcli "github.com/filecoin-project/lotus/cli"
	"github.com/filecoin-project/lotus/cli/spcli"
	cliutil "github.com/filecoin-project/lotus/cli/util"
	"github.com/filecoin-project/lotus/lib/result"
	"github.com/filecoin-project/lotus/lib/strle"
	"github.com/filecoin-project/lotus/lib/tablewriter"
	sealing "github.com/filecoin-project/lotus/storage/pipeline"
)

const parallelSectorChecks = 300

var sectorsCmd = &cli.Command{
	Name:  "sectors",
	Usage: "interact with sector store",
	Subcommands: []*cli.Command{
		spcli.SectorsStatusCmd(LMActorOrEnvGetter, getOnDiskInfo),
		sectorsListCmd,
		sectorsRefsCmd,
		sectorsUpdateCmd,
		sectorsPledgeCmd,
		sectorsNumbersCmd,
		spcli.SectorPreCommitsCmd(LMActorOrEnvGetter),
		spcli.SectorsCheckExpireCmd(LMActorOrEnvGetter),
		sectorsExpiredCmd,
		spcli.SectorsExtendCmd(LMActorOrEnvGetter),
		sectorsTerminateCmd,
		sectorsRemoveCmd,
		sectorsSnapUpCmd,
		sectorsSnapAbortCmd,
		sectorsStartSealCmd,
		sectorsSealDelayCmd,
		sectorsCapacityCollateralCmd,
		sectorsBatching,
		sectorsRefreshPieceMatchingCmd,
		spcli.SectorsCompactPartitionsCmd(LMActorOrEnvGetter),
		sectorsUnsealCmd,
	},
}

func getOnDiskInfo(cctx *cli.Context, id abi.SectorNumber, onChainInfo bool) (api.SectorInfo, error) {
	minerApi, closer, err := lcli.GetStorageMinerAPI(cctx)
	if err != nil {
		return api.SectorInfo{}, err
	}
	defer closer()
	return minerApi.SectorsStatus(cctx.Context, id, onChainInfo)
}

var sectorsPledgeCmd = &cli.Command{
	Name:  "pledge",
	Usage: "store random data in a sector",
	Action: func(cctx *cli.Context) error {
		minerApi, closer, err := lcli.GetStorageMinerAPI(cctx)
		if err != nil {
			return err
		}
		defer closer()
		ctx := lcli.ReqContext(cctx)

		id, err := minerApi.PledgeSector(ctx)
		if err != nil {
			return err
		}

		fmt.Println("Created CC sector: ", id.Number)

		return nil
	},
}

var sectorsListCmd = &cli.Command{
	Name:  "list",
	Usage: "List sectors",
	Flags: []cli.Flag{
		&cli.BoolFlag{
			Name:    "show-removed",
			Usage:   "show removed sectors",
			Aliases: []string{"r"},
		},
		&cli.BoolFlag{
			Name:    "fast",
			Usage:   "don't show on-chain info for better performance",
			Aliases: []string{"f"},
		},
		&cli.BoolFlag{
			Name:    "events",
			Usage:   "display number of events the sector has received",
			Aliases: []string{"e"},
		},
		&cli.BoolFlag{
			Name:    "initial-pledge",
			Usage:   "display initial pledge",
			Aliases: []string{"p"},
		},
		&cli.BoolFlag{
			Name:    "seal-time",
			Usage:   "display how long it took for the sector to be sealed",
			Aliases: []string{"t"},
		},
		&cli.StringFlag{
			Name:  "states",
			Usage: "filter sectors by a comma-separated list of states",
		},
		&cli.BoolFlag{
			Name:    "unproven",
			Usage:   "only show sectors which aren't in the 'Proving' state",
			Aliases: []string{"u"},
		},
		&cli.Int64Flag{
			Name:  "check-parallelism",
			Usage: "number of parallel requests to make for checking sector states",
			Value: parallelSectorChecks,
		},
	},
	Subcommands: []*cli.Command{
		sectorsListUpgradeBoundsCmd,
	},
	Action: func(cctx *cli.Context) error {
		// http mode allows for parallel json decoding/encoding, which was a bottleneck here
		minerApi, closer, err := lcli.GetStorageMinerAPI(cctx, cliutil.StorageMinerUseHttp)
		if err != nil {
			return err
		}
		defer closer()

		fullApi, closer2, err := lcli.GetFullNodeAPI(cctx) // TODO: consider storing full node address in config
		if err != nil {
			return err
		}
		defer closer2()

		ctx := lcli.ReqContext(cctx)

		var list []abi.SectorNumber

		showRemoved := cctx.Bool("show-removed")
		var states []api.SectorState
		if cctx.IsSet("states") && cctx.IsSet("unproven") {
			return xerrors.Errorf("only one of --states or --unproven can be specified at once")
		}

		if cctx.IsSet("states") {
			showRemoved = true
			sList := strings.Split(cctx.String("states"), ",")
			states = make([]api.SectorState, len(sList))
			for i := range sList {
				states[i] = api.SectorState(sList[i])
			}
		}

		if cctx.Bool("unproven") {
			for state := range sealing.ExistSectorStateList {
				if state == sealing.Proving || state == sealing.Available {
					continue
				}
				states = append(states, api.SectorState(state))
			}
		}

		if len(states) == 0 {
			list, err = minerApi.SectorsList(ctx)
		} else {
			list, err = minerApi.SectorsListInStates(ctx, states)
		}

		if err != nil {
			return err
		}

		maddr, err := minerApi.ActorAddress(ctx)
		if err != nil {
			return err
		}

		head, err := fullApi.ChainHead(ctx)
		if err != nil {
			return err
		}

		activeSet, err := fullApi.StateMinerActiveSectors(ctx, maddr, head.Key())
		if err != nil {
			return err
		}
		activeIDs := make(map[abi.SectorNumber]struct{}, len(activeSet))
		for _, info := range activeSet {
			activeIDs[info.SectorNumber] = struct{}{}
		}

		sset, err := fullApi.StateMinerSectors(ctx, maddr, nil, head.Key())
		if err != nil {
			return err
		}
		commitedIDs := make(map[abi.SectorNumber]struct{}, len(sset))
		for _, info := range sset {
			commitedIDs[info.SectorNumber] = struct{}{}
		}

		sort.Slice(list, func(i, j int) bool {
			return list[i] < list[j]
		})

		tw := tablewriter.New(
			tablewriter.Col("ID"),
			tablewriter.Col("State"),
			tablewriter.Col("OnChain"),
			tablewriter.Col("Active"),
			tablewriter.Col("Expiration"),
			tablewriter.Col("SealTime"),
			tablewriter.Col("Events"),
			tablewriter.Col("Deals"),
			tablewriter.Col("DealWeight"),
			tablewriter.Col("VerifiedPower"),
			tablewriter.Col("Pledge"),
			tablewriter.NewLineCol("Error"),
			tablewriter.NewLineCol("RecoveryTimeout"))

		fast := cctx.Bool("fast")

		throttle := make(chan struct{}, cctx.Int64("check-parallelism"))

		slist := make([]result.Result[api.SectorInfo], len(list))
		var wg sync.WaitGroup
		for i, s := range list {
			throttle <- struct{}{}
			wg.Add(1)
			go func(i int, s abi.SectorNumber) {
				defer wg.Done()
				defer func() { <-throttle }()
				r := result.Wrap(minerApi.SectorsStatus(ctx, s, !fast))
				if r.Error != nil {
					r.Value.SectorID = s
				}
				slist[i] = r
			}(i, s)
		}
		wg.Wait()

		for _, rsn := range slist {
			if rsn.Error != nil {
				tw.Write(map[string]interface{}{
					"ID":    rsn.Value.SectorID,
					"Error": err,
				})
				continue
			}

			st := rsn.Value
			s := st.SectorID

			if !showRemoved && st.State == api.SectorState(sealing.Removed) {
				continue
			}

			_, inSSet := commitedIDs[s]
			_, inASet := activeIDs[s]

			const verifiedPowerGainMul = 9

			dw, vp := .0, .0
			estimate := (st.Expiration-st.Activation <= 0) || sealing.IsUpgradeState(sealing.SectorState(st.State))
			if !estimate {
				rdw := big.Add(st.DealWeight, st.VerifiedDealWeight)
				dw = float64(big.Div(rdw, big.NewInt(int64(st.Expiration-st.Activation))).Uint64())
				vp = float64(big.Div(big.Mul(st.VerifiedDealWeight, big.NewInt(verifiedPowerGainMul)), big.NewInt(int64(st.Expiration-st.Activation))).Uint64())
			} else {
				for _, piece := range st.Pieces {
					if piece.DealInfo != nil {
						dw += float64(piece.Piece.Size)
						if piece.DealInfo.DealProposal != nil && piece.DealInfo.DealProposal.VerifiedDeal {
							vp += float64(piece.Piece.Size) * verifiedPowerGainMul
						}
					}
				}
			}

			var deals int
			for _, deal := range st.Deals {
				if deal != 0 {
					deals++
				}
			}

			var pams int
			for _, p := range st.Pieces {
				if p.DealInfo != nil && p.DealInfo.PieceActivationManifest != nil {
					pams++
				}
			}

			exp := st.Expiration
			if st.OnTime > 0 && st.OnTime < exp {
				exp = st.OnTime // Can be different when the sector was CC upgraded
			}

			m := map[string]interface{}{
				"ID":      s,
				"State":   color.New(spcli.StateOrder[sealing.SectorState(st.State)].Col).Sprint(st.State),
				"OnChain": yesno(inSSet),
				"Active":  yesno(inASet),
			}

			if deals > 0 {
				m["Deals"] = color.GreenString("%d", deals)
			} else if pams > 0 {
				m["Deals"] = color.MagentaString("DDO:%d", pams)
			} else {
				m["Deals"] = color.BlueString("CC")
				if st.ToUpgrade {
					m["Deals"] = color.CyanString("CC(upgrade)")
				}
			}

			if !fast {
				if !inSSet {
					m["Expiration"] = "n/a"
				} else {
					m["Expiration"] = cliutil.EpochTime(head.Height(), exp)
					if st.Early > 0 {
						m["RecoveryTimeout"] = color.YellowString(cliutil.EpochTime(head.Height(), st.Early))
					}
				}
				if inSSet && cctx.Bool("initial-pledge") {
					m["Pledge"] = types.FIL(st.InitialPledge).Short()
				}
			}

			if !fast && deals > 0 {
				estWrap := func(s string) string {
					if !estimate {
						return s
					}
					return fmt.Sprintf("[%s]", s)
				}

				m["DealWeight"] = estWrap(units.BytesSize(dw))
				if vp > 0 {
					m["VerifiedPower"] = estWrap(color.GreenString(units.BytesSize(vp)))
				}
			}

			if cctx.Bool("events") {
				var events int
				for _, sectorLog := range st.Log {
					if !strings.HasPrefix(sectorLog.Kind, "event") {
						continue
					}
					if sectorLog.Kind == "event;sealing.SectorRestart" {
						continue
					}
					events++
				}

				pieces := len(st.Deals)

				switch {
				case events < 12+pieces:
					m["Events"] = color.GreenString("%d", events)
				case events < 20+pieces:
					m["Events"] = color.YellowString("%d", events)
				default:
					m["Events"] = color.RedString("%d", events)
				}
			}

			if cctx.Bool("seal-time") && len(st.Log) > 1 {
				start := time.Unix(int64(st.Log[0].Timestamp), 0)

				for _, sectorLog := range st.Log {
					if sectorLog.Kind == "event;sealing.SectorProving" { // todo: figure out a good way to not hardcode
						end := time.Unix(int64(sectorLog.Timestamp), 0)
						dur := end.Sub(start)

						switch {
						case dur < 12*time.Hour:
							m["SealTime"] = color.GreenString("%s", dur)
						case dur < 24*time.Hour:
							m["SealTime"] = color.YellowString("%s", dur)
						default:
							m["SealTime"] = color.RedString("%s", dur)
						}

						break
					}
				}
			}

			tw.Write(m)
		}

		return tw.Flush(os.Stdout)
	},
}

var sectorsListUpgradeBoundsCmd = &cli.Command{
	Name:  "upgrade-bounds",
	Usage: "Output upgrade bounds for available sectors",
	Flags: []cli.Flag{
		&cli.IntFlag{
			Name:  "buckets",
			Value: 25,
		},
		&cli.BoolFlag{
			Name:  "csv",
			Usage: "output machine-readable values",
		},
		&cli.BoolFlag{
			Name:  "deal-terms",
			Usage: "bucket by how many deal-sectors can start at a given expiration",
		},
	},
	Action: func(cctx *cli.Context) error {
		minerApi, closer, err := lcli.GetStorageMinerAPI(cctx, cliutil.StorageMinerUseHttp)
		if err != nil {
			return err
<<<<<<< HEAD
		}
		defer closer()

		fullApi, closer2, err := lcli.GetFullNodeAPI(cctx)
		if err != nil {
			return err
		}
		defer closer2()

		ctx := lcli.ReqContext(cctx)

		list, err := minerApi.SectorsListInStates(ctx, []api.SectorState{
			api.SectorState(sealing.Available),
		})
		if err != nil {
			return xerrors.Errorf("getting sector list: %w", err)
		}

		head, err := fullApi.ChainHead(ctx)
		if err != nil {
			return xerrors.Errorf("getting chain head: %w", err)
		}

		filter := bitfield.New()

		for _, s := range list {
			filter.Set(uint64(s))
		}

		maddr, err := minerApi.ActorAddress(ctx)
		if err != nil {
			return err
		}

		sset, err := fullApi.StateMinerSectors(ctx, maddr, &filter, head.Key())
		if err != nil {
			return err
		}

		if len(sset) == 0 {
			return nil
		}

		var minExpiration, maxExpiration abi.ChainEpoch

		for _, s := range sset {
			if s.Expiration < minExpiration || minExpiration == 0 {
				minExpiration = s.Expiration
			}
			if s.Expiration > maxExpiration {
				maxExpiration = s.Expiration
			}
		}

		buckets := cctx.Int("buckets")
		bucketSize := (maxExpiration - minExpiration) / abi.ChainEpoch(buckets)
		bucketCounts := make([]int, buckets+1)

		for b := range bucketCounts {
			bucketMin := minExpiration + abi.ChainEpoch(b)*bucketSize
			bucketMax := minExpiration + abi.ChainEpoch(b+1)*bucketSize

			if cctx.Bool("deal-terms") {
				bucketMax = bucketMax + policy.MarketDefaultAllocationTermBuffer
			}

			for _, s := range sset {
				isInBucket := s.Expiration >= bucketMin && s.Expiration < bucketMax

				if isInBucket {
					bucketCounts[b]++
				}
			}

		}

		// Creating CSV writer
		writer := csv.NewWriter(os.Stdout)

		// Writing CSV headers
		err = writer.Write([]string{"Max Expiration in Bucket", "Sector Count"})
		if err != nil {
			return xerrors.Errorf("writing csv headers: %w", err)
		}

		// Writing bucket details

		if cctx.Bool("csv") {
			for i := 0; i < buckets; i++ {
				maxExp := minExpiration + abi.ChainEpoch(i+1)*bucketSize

				timeStr := strconv.FormatInt(int64(maxExp), 10)

				err = writer.Write([]string{
					timeStr,
					strconv.Itoa(bucketCounts[i]),
				})
				if err != nil {
					return xerrors.Errorf("writing csv row: %w", err)
				}
			}

			// Flush to make sure all data is written to the underlying writer
			writer.Flush()

			if err := writer.Error(); err != nil {
				return xerrors.Errorf("flushing csv writer: %w", err)
			}

			return nil
		}

		tw := tablewriter.New(
			tablewriter.Col("Bucket Expiration"),
			tablewriter.Col("Sector Count"),
			tablewriter.Col("Bar"),
		)

		var barCols = 40
		var maxCount int

		for _, c := range bucketCounts {
			if c > maxCount {
				maxCount = c
			}
		}

		for i := 0; i < buckets; i++ {
			maxExp := minExpiration + abi.ChainEpoch(i+1)*bucketSize
			timeStr := cliutil.EpochTime(head.Height(), maxExp)

			tw.Write(map[string]interface{}{
				"Bucket Expiration": timeStr,
				"Sector Count":      color.YellowString("%d", bucketCounts[i]),
				"Bar":               "[" + color.GreenString(strings.Repeat("|", bucketCounts[i]*barCols/maxCount)) + strings.Repeat(" ", barCols-bucketCounts[i]*barCols/maxCount) + "]",
			})
		}

		return tw.Flush(os.Stdout)
	},
}

var sectorsRefsCmd = &cli.Command{
	Name:  "refs",
	Usage: "List References to sectors",
	Action: func(cctx *cli.Context) error {
		nodeApi, closer, err := lcli.GetMarketsAPI(cctx)
		if err != nil {
			return err
		}
		defer closer()
		ctx := lcli.ReqContext(cctx)

		refs, err := nodeApi.SectorsRefs(ctx)
		if err != nil {
			return err
		}

		for name, refs := range refs {
			fmt.Printf("Block %s:\n", name)
			for _, ref := range refs {
				fmt.Printf("\t%d+%d %d bytes\n", ref.SectorID, ref.Offset, ref.Size)
			}
		}
		return nil
	},
}

var sectorsCheckExpireCmd = &cli.Command{
	Name:  "check-expire",
	Usage: "Inspect expiring sectors",
	Flags: []cli.Flag{
		&cli.Int64Flag{
			Name:  "cutoff",
			Usage: "skip sectors whose current expiration is more than <cutoff> epochs from now, defaults to 60 days",
			Value: 172800,
		},
	},
	Action: func(cctx *cli.Context) error {

		fullApi, nCloser, err := lcli.GetFullNodeAPI(cctx)
		if err != nil {
			return err
		}
		defer nCloser()

		ctx := lcli.ReqContext(cctx)

		maddr, err := getActorAddress(ctx, cctx)
		if err != nil {
			return err
		}

		head, err := fullApi.ChainHead(ctx)
		if err != nil {
			return err
		}
		currEpoch := head.Height()

		nv, err := fullApi.StateNetworkVersion(ctx, types.EmptyTSK)
		if err != nil {
			return err
		}

		sectors, err := fullApi.StateMinerActiveSectors(ctx, maddr, types.EmptyTSK)
		if err != nil {
			return err
		}

		n := 0
		for _, s := range sectors {
			if s.Expiration-currEpoch <= abi.ChainEpoch(cctx.Int64("cutoff")) {
				sectors[n] = s
				n++
			}
		}
		sectors = sectors[:n]

		sort.Slice(sectors, func(i, j int) bool {
			if sectors[i].Expiration == sectors[j].Expiration {
				return sectors[i].SectorNumber < sectors[j].SectorNumber
			}
			return sectors[i].Expiration < sectors[j].Expiration
		})

		tw := tablewriter.New(
			tablewriter.Col("ID"),
			tablewriter.Col("SealProof"),
			tablewriter.Col("InitialPledge"),
			tablewriter.Col("Activation"),
			tablewriter.Col("Expiration"),
			tablewriter.Col("MaxExpiration"),
			tablewriter.Col("MaxExtendNow"))

		for _, sector := range sectors {
			MaxExpiration := sector.Activation + policy.GetSectorMaxLifetime(sector.SealProof, nv)
			maxExtension, err := policy.GetMaxSectorExpirationExtension(nv)
			if err != nil {
				return xerrors.Errorf("failed to get max extension: %w", err)
			}

			MaxExtendNow := currEpoch + maxExtension

			if MaxExtendNow > MaxExpiration {
				MaxExtendNow = MaxExpiration
			}

			tw.Write(map[string]interface{}{
				"ID":            sector.SectorNumber,
				"SealProof":     sector.SealProof,
				"InitialPledge": types.FIL(sector.InitialPledge).Short(),
				"Activation":    cliutil.EpochTime(currEpoch, sector.Activation),
				"Expiration":    cliutil.EpochTime(currEpoch, sector.Expiration),
				"MaxExpiration": cliutil.EpochTime(currEpoch, MaxExpiration),
				"MaxExtendNow":  cliutil.EpochTime(currEpoch, MaxExtendNow),
			})
		}

		return tw.Flush(os.Stdout)
	},
}

type PseudoExpirationExtension struct {
	Deadline      uint64
	Partition     uint64
	Sectors       string
	NewExpiration abi.ChainEpoch
}

type PseudoExtendSectorExpirationParams struct {
	Extensions []PseudoExpirationExtension
}

func NewPseudoExtendParams(p *miner.ExtendSectorExpiration2Params) (*PseudoExtendSectorExpirationParams, error) {
	res := PseudoExtendSectorExpirationParams{}
	for _, ext := range p.Extensions {
		scount, err := ext.Sectors.Count()
		if err != nil {
			return nil, err
		}

		sectors, err := ext.Sectors.All(scount)
		if err != nil {
			return nil, err
		}

		res.Extensions = append(res.Extensions, PseudoExpirationExtension{
			Deadline:      ext.Deadline,
			Partition:     ext.Partition,
			Sectors:       ArrayToString(sectors),
			NewExpiration: ext.NewExpiration,
		})
	}
	return &res, nil
}

// ArrayToString Example: {1,3,4,5,8,9} -> "1,3-5,8-9"
func ArrayToString(array []uint64) string {
	sort.Slice(array, func(i, j int) bool {
		return array[i] < array[j]
	})

	var sarray []string
	s := ""

	for i, elm := range array {
		if i == 0 {
			s = strconv.FormatUint(elm, 10)
			continue
		}
		if elm == array[i-1] {
			continue // filter out duplicates
		} else if elm == array[i-1]+1 {
			s = strings.Split(s, "-")[0] + "-" + strconv.FormatUint(elm, 10)
		} else {
			sarray = append(sarray, s)
			s = strconv.FormatUint(elm, 10)
		}
	}

	if s != "" {
		sarray = append(sarray, s)
	}

	return strings.Join(sarray, ",")
}

func getSectorsFromFile(filePath string) ([]abi.SectorNumber, error) {
	file, err := os.Open(filePath)
	if err != nil {
		return nil, err
	}

	scanner := bufio.NewScanner(file)
	sectors := make([]abi.SectorNumber, 0)

	for scanner.Scan() {
		line := scanner.Text()

		id, err := strconv.ParseUint(line, 10, 64)
		if err != nil {
			return nil, xerrors.Errorf("could not parse %s as sector id: %s", line, err)
		}

		sectors = append(sectors, abi.SectorNumber(id))
	}

	if err = file.Close(); err != nil {
		return nil, err
	}

	return sectors, nil
}

func SectorNumsToBitfield(sectors []abi.SectorNumber) bitfield.BitField {
	var numbers []uint64
	for _, sector := range sectors {
		numbers = append(numbers, uint64(sector))
	}

	return bitfield.NewFromSet(numbers)
}

var sectorsExtendCmd = &cli.Command{
	Name:      "extend",
	Usage:     "Extend expiring sectors while not exceeding each sector's max life",
	ArgsUsage: "<sectorNumbers...(optional)>",
	Flags: []cli.Flag{
		&cli.Int64Flag{
			Name:  "from",
			Usage: "only consider sectors whose current expiration epoch is in the range of [from, to], <from> defaults to: now + 120 (1 hour)",
		},
		&cli.Int64Flag{
			Name:  "to",
			Usage: "only consider sectors whose current expiration epoch is in the range of [from, to], <to> defaults to: now + 92160 (32 days)",
		},
		&cli.StringFlag{
			Name:  "sector-file",
			Usage: "provide a file containing one sector number in each line, ignoring above selecting criteria",
		},
		&cli.StringFlag{
			Name:  "exclude",
			Usage: "optionally provide a file containing excluding sectors",
		},
		&cli.Int64Flag{
			Name:  "extension",
			Usage: "try to extend selected sectors by this number of epochs, defaults to 540 days",
			Value: 1555200,
		},
		&cli.Int64Flag{
			Name:  "new-expiration",
			Usage: "try to extend selected sectors to this epoch, ignoring extension",
		},
		&cli.BoolFlag{
			Name:  "only-cc",
			Usage: "only extend CC sectors (useful for making sector ready for snap upgrade)",
		},
		&cli.BoolFlag{
			Name:  "drop-claims",
			Usage: "drop claims for sectors that can be extended, but only by dropping some of their verified power claims",
		},
		&cli.BoolFlag{
			Name:     "all-sectors",
			Usage:    "renews all sectors expiration to <new-expiration> if possible",
			Required: false,
		},
		&cli.Int64Flag{
			Name:  "tolerance",
			Usage: "don't try to extend sectors by fewer than this number of epochs, defaults to 7 days",
			Value: 20160,
		},
		&cli.Float64Flag{
			Name:  "bump-gas-ratio",
			Usage: "bump estimated gas by ratio. pass this flag to avoid message congestion.",
			Value: 2.0,
		},
		&cli.Float64Flag{
			Name:     "max-base-fee",
			Value:    1.0,
			Usage:    "only submit extend message when base fee is lower than this amount of nanoFIL, pass this flag to save your gas",
			Required: false,
		},
		&cli.Int64Flag{
			Name:  "max-sectors",
			Usage: "the maximum number of sectors contained in each message",
		},
		&cli.BoolFlag{
			Name:  "really-do-it",
			Usage: "pass this flag to really extend sectors, otherwise will only print out json representation of parameters",
		},
	},
	Action: func(cctx *cli.Context) error {
		ratio := cctx.Float64("bump-gas-ratio")

		fullApi, nCloser, err := lcli.GetFullNodeAPI(cctx)
		if err != nil {
			return err
		}
		defer nCloser()

		ctx := lcli.ReqContext(cctx)

		maddr, err := getActorAddress(ctx, cctx)
		if err != nil {
			return err
		}

		head, err := fullApi.ChainHead(ctx)
		if err != nil {
			return err
		}
		currEpoch := head.Height()

		nv, err := fullApi.StateNetworkVersion(ctx, types.EmptyTSK)
		if err != nil {
			return err
		}

		activeSet, err := fullApi.StateMinerActiveSectors(ctx, maddr, types.EmptyTSK)
		if err != nil {
			return err
		}

		activeSectorsInfo := make(map[abi.SectorNumber]*miner.SectorOnChainInfo, len(activeSet))
		for _, info := range activeSet {
			activeSectorsInfo[info.SectorNumber] = info
		}

		mact, err := fullApi.StateGetActor(ctx, maddr, types.EmptyTSK)
		if err != nil {
			return err
		}

		tbs := blockstore.NewTieredBstore(blockstore.NewAPIBlockstore(fullApi), blockstore.NewMemory())
		adtStore := adt.WrapStore(ctx, cbor.NewCborStore(tbs))
		mas, err := miner.Load(adtStore, mact)
		if err != nil {
			return err
		}

		activeSectorsLocation := make(map[abi.SectorNumber]*miner.SectorLocation, len(activeSet))

		if err := mas.ForEachDeadline(func(dlIdx uint64, dl miner.Deadline) error {
			return dl.ForEachPartition(func(partIdx uint64, part miner.Partition) error {
				pas, err := part.ActiveSectors()
				if err != nil {
					return err
				}

				return pas.ForEach(func(i uint64) error {
					activeSectorsLocation[abi.SectorNumber(i)] = &miner.SectorLocation{
						Deadline:  dlIdx,
						Partition: partIdx,
					}
					return nil
				})
			})
		}); err != nil {
			return err
		}

		excludeSet := make(map[abi.SectorNumber]struct{})
		if cctx.IsSet("exclude") {
			excludeSectors, err := getSectorsFromFile(cctx.String("exclude"))
			if err != nil {
				return err
			}

			for _, id := range excludeSectors {
				excludeSet[id] = struct{}{}
			}
		}

		var sectors []abi.SectorNumber
		if cctx.Args().Present() {
			if cctx.IsSet("sector-file") {
				return xerrors.Errorf("sector-file specified along with command line params")
			}

			for i, s := range cctx.Args().Slice() {
				id, err := strconv.ParseUint(s, 10, 64)
				if err != nil {
					return xerrors.Errorf("could not parse sector %d: %w", i, err)
				}

				sectors = append(sectors, abi.SectorNumber(id))
			}
		} else if cctx.IsSet("sector-file") {
			sectors, err = getSectorsFromFile(cctx.String("sector-file"))
			if err != nil {
				return err
			}
		} else if cctx.Bool("all-sectors") {
			for _, si := range activeSet {
				sectors = append(sectors, si.SectorNumber)
			}
		} else {
			from := currEpoch + 120
			to := currEpoch + 92160

			if cctx.IsSet("from") {
				from = abi.ChainEpoch(cctx.Int64("from"))
			}

			if cctx.IsSet("to") {
				to = abi.ChainEpoch(cctx.Int64("to"))
			}

			for _, si := range activeSet {
				if si.Expiration >= from && si.Expiration <= to {
					sectors = append(sectors, si.SectorNumber)
				}
			}
		}

		var sis []*miner.SectorOnChainInfo
		for _, id := range sectors {
			if _, exclude := excludeSet[id]; exclude {
				continue
			}

			si, found := activeSectorsInfo[id]
			if !found {
				return xerrors.Errorf("sector %d is not active", id)
			}
			if len(si.DealIDs) > 0 && cctx.Bool("only-cc") {
				continue
			}

			sis = append(sis, si)
		}

		withinTolerance := func(a, b abi.ChainEpoch) bool {
			diff := a - b
			if diff < 0 {
				diff = -diff
			}

			return diff <= abi.ChainEpoch(cctx.Int64("tolerance"))
		}

		extensions := map[miner.SectorLocation]map[abi.ChainEpoch][]abi.SectorNumber{}
		for _, si := range sis {
			extension := abi.ChainEpoch(cctx.Int64("extension"))
			newExp := si.Expiration + extension

			if cctx.IsSet("new-expiration") {
				newExp = abi.ChainEpoch(cctx.Int64("new-expiration"))
			}

			maxExtension, err := policy.GetMaxSectorExpirationExtension(nv)
			if err != nil {
				return xerrors.Errorf("failed to get max extension: %w", err)
			}

			maxExtendNow := currEpoch + maxExtension
			if newExp > maxExtendNow {
				newExp = maxExtendNow
			}

			maxExp := si.Activation + policy.GetSectorMaxLifetime(si.SealProof, nv)
			if newExp > maxExp {
				newExp = maxExp
			}

			if newExp <= si.Expiration || withinTolerance(newExp, si.Expiration) {
				continue
			}

			l, found := activeSectorsLocation[si.SectorNumber]
			if !found {
				return xerrors.Errorf("location for sector %d not found", si.SectorNumber)
			}

			es, found := extensions[*l]
			if !found {
				ne := make(map[abi.ChainEpoch][]abi.SectorNumber)
				ne[newExp] = []abi.SectorNumber{si.SectorNumber}
				extensions[*l] = ne
			} else {
				added := false
				for exp := range es {
					if withinTolerance(newExp, exp) && newExp >= exp && exp > si.Expiration {
						es[exp] = append(es[exp], si.SectorNumber)
						added = true
						break
					}
				}

				if !added {
					es[newExp] = []abi.SectorNumber{si.SectorNumber}
				}
			}
=======
>>>>>>> e2a77b48
		}
		defer closer()

		fullApi, closer2, err := lcli.GetFullNodeAPI(cctx)
		if err != nil {
			return err
		}
		defer closer2()

		ctx := lcli.ReqContext(cctx)

		list, err := minerApi.SectorsListInStates(ctx, []api.SectorState{
			api.SectorState(sealing.Available),
		})
		if err != nil {
			return xerrors.Errorf("getting sector list: %w", err)
		}

		head, err := fullApi.ChainHead(ctx)
		if err != nil {
			return xerrors.Errorf("getting chain head: %w", err)
		}

		filter := bitfield.New()

		for _, s := range list {
			filter.Set(uint64(s))
		}

		maddr, err := minerApi.ActorAddress(ctx)
		if err != nil {
			return err
		}

		sset, err := fullApi.StateMinerSectors(ctx, maddr, &filter, head.Key())
		if err != nil {
			return err
		}

		if len(sset) == 0 {
			return nil
		}

		var minExpiration, maxExpiration abi.ChainEpoch

		for _, s := range sset {
			if s.Expiration < minExpiration || minExpiration == 0 {
				minExpiration = s.Expiration
			}
			if s.Expiration > maxExpiration {
				maxExpiration = s.Expiration
			}
		}

<<<<<<< HEAD
		for l, exts := range extensions {
			for newExp, sectors := range exts {
				for len(sectors) > 0 {
					var numbers []abi.SectorNumber
					count := len(sectors)
					if count > addrSectors {
						numbers = sectors[:addrSectors]
						sectors = sectors[addrSectors:]
					} else {
						numbers = sectors[:count]
						sectors = sectors[count:]
					}

					sectorsWithoutClaimsToExtend := bitfield.New()
					var sectorsWithClaims []miner.SectorClaim
					for _, sectorNumber := range numbers {
						claimIdsToMaintain := make([]verifreg.ClaimId, 0)
						claimIdsToDrop := make([]verifreg.ClaimId, 0)
						cannotExtendSector := false
						claimIds, ok := claimIdsBySector[sectorNumber]
						// Nothing to check, add to ccSectors
						if !ok {
							sectorsWithoutClaimsToExtend.Set(uint64(sectorNumber))
						} else {
							for _, claimId := range claimIds {
								claim, ok := claimsMap[claimId]
								if !ok {
									return xerrors.Errorf("failed to find claim for claimId %d", claimId)
								}
								claimExpiration := claim.TermStart + claim.TermMax
								// can be maintained in the extended sector
								if claimExpiration > newExp {
									claimIdsToMaintain = append(claimIdsToMaintain, claimId)
								} else {
									sectorInfo, ok := activeSectorsInfo[sectorNumber]
									if !ok {
										return xerrors.Errorf("failed to find sector in active sector set: %w", err)
									}
									if !cctx.Bool("drop-claims") ||
										// FIP-0045 requires the claim minimum duration to have passed
										currEpoch <= (claim.TermStart+claim.TermMin) ||
										// FIP-0045 requires the sector to be in its last 30 days of life
										(currEpoch <= sectorInfo.Expiration-builtin.EndOfLifeClaimDropPeriod) {
										fmt.Printf("skipping sector %d because claim %d does not live long enough \n", sectorNumber, claimId)
										cannotExtendSector = true
										break
									}

									claimIdsToDrop = append(claimIdsToDrop, claimId)
								}
							}
							if cannotExtendSector {
								continue
							}

							if len(claimIdsToMaintain)+len(claimIdsToDrop) != 0 {
								sectorsWithClaims = append(sectorsWithClaims, miner.SectorClaim{
									SectorNumber:   sectorNumber,
									MaintainClaims: claimIdsToMaintain,
									DropClaims:     claimIdsToDrop,
								})
							}
						}
					}

					sectorsWithoutClaimsCount, err := sectorsWithoutClaimsToExtend.Count()
					if err != nil {
						return xerrors.Errorf("failed to count cc sectors: %w", err)
					}

					sectorsInDecl := int(sectorsWithoutClaimsCount) + len(sectorsWithClaims)
					scount += sectorsInDecl

					if scount > addrSectors || len(p.Extensions) >= declMax {
						params = append(params, p)
						p = miner.ExtendSectorExpiration2Params{}
						scount = sectorsInDecl
					}

					p.Extensions = append(p.Extensions, miner.ExpirationExtension2{
						Deadline:          l.Deadline,
						Partition:         l.Partition,
						Sectors:           SectorNumsToBitfield(numbers),
						SectorsWithClaims: sectorsWithClaims,
						NewExpiration:     newExp,
					})
=======
		buckets := cctx.Int("buckets")
		bucketSize := (maxExpiration - minExpiration) / abi.ChainEpoch(buckets)
		bucketCounts := make([]int, buckets+1)

		for b := range bucketCounts {
			bucketMin := minExpiration + abi.ChainEpoch(b)*bucketSize
			bucketMax := minExpiration + abi.ChainEpoch(b+1)*bucketSize

			if cctx.Bool("deal-terms") {
				bucketMax = bucketMax + policy.MarketDefaultAllocationTermBuffer
			}

			for _, s := range sset {
				isInBucket := s.Expiration >= bucketMin && s.Expiration < bucketMax

				if isInBucket {
					bucketCounts[b]++
>>>>>>> e2a77b48
				}
			}

		}

		// Creating CSV writer
		writer := csv.NewWriter(os.Stdout)

<<<<<<< HEAD
		fmt.Printf("will send %d message to extend all sectors\n", len(params))
		mi, err := fullApi.StateMinerInfo(ctx, maddr, types.EmptyTSK)
=======
		// Writing CSV headers
		err = writer.Write([]string{"Max Expiration in Bucket", "Sector Count"})
>>>>>>> e2a77b48
		if err != nil {
			return xerrors.Errorf("writing csv headers: %w", err)
		}

<<<<<<< HEAD
		stotal := 0
		maxBaseFee := abi.NewTokenAmount(int64(cctx.Float64("max-base-fee") * 1e9))
		for i := range params {
			scount := 0
			for _, ext := range params[i].Extensions {
				count, err := ext.Sectors.Count()
				if err != nil {
					return err
				}
				scount += int(count)
			}
			fmt.Printf("Extending %d sectors: ", scount)
			stotal += scount
=======
		// Writing bucket details

		if cctx.Bool("csv") {
			for i := 0; i < buckets; i++ {
				maxExp := minExpiration + abi.ChainEpoch(i+1)*bucketSize
>>>>>>> e2a77b48

				timeStr := strconv.FormatInt(int64(maxExp), 10)

				err = writer.Write([]string{
					timeStr,
					strconv.Itoa(bucketCounts[i]),
				})
				if err != nil {
					return xerrors.Errorf("writing csv row: %w", err)
				}
			}

			// Flush to make sure all data is written to the underlying writer
			writer.Flush()

			if err := writer.Error(); err != nil {
				return xerrors.Errorf("flushing csv writer: %w", err)
			}

<<<<<<< HEAD
			for {
				head, err := fullApi.ChainHead(ctx)
				if err != nil {
					return err
				}

				curBaseFee := head.Blocks()[0].ParentBaseFee
				if curBaseFee.LessThanEqual(maxBaseFee) {
					break
				}

				fmt.Printf("%d/%d\t\t", i+1, len(params))
				fmt.Println("current base fee", float64(curBaseFee.Int64())/1e9, "nanoFIL is higher than", cctx.Float64("max-base-fee"), "nanoFIL, just wait")
				time.Sleep(30 * time.Second)
			}

			msg := types.Message{
				From:   mi.Worker,
				To:     maddr,
				Method: builtin.MethodsMiner.ExtendSectorExpiration2,
				Value:  big.Zero(),
				Params: sp,
			}
			gasedMsg, err := fullApi.GasEstimateMessageGas(ctx, &msg, nil, types.EmptyTSK)
			if err != nil {
				return xerrors.Errorf("estimating gas: %w", err)
			}
			gasedMsg.GasFeeCap = abi.NewTokenAmount(int64(float64(gasedMsg.GasFeeCap.Int64()) * ratio))
			gasedMsg.GasPremium = abi.NewTokenAmount(int64(float64(gasedMsg.GasPremium.Int64()) * ratio))

			smsg, err := fullApi.MpoolPushMessage(ctx, gasedMsg, nil)
			if err != nil {
				return xerrors.Errorf("mpool push message: %w", err)
=======
			return nil
		}

		tw := tablewriter.New(
			tablewriter.Col("Bucket Expiration"),
			tablewriter.Col("Sector Count"),
			tablewriter.Col("Bar"),
		)

		var barCols = 40
		var maxCount int

		for _, c := range bucketCounts {
			if c > maxCount {
				maxCount = c
>>>>>>> e2a77b48
			}
		}

		for i := 0; i < buckets; i++ {
			maxExp := minExpiration + abi.ChainEpoch(i+1)*bucketSize
			timeStr := cliutil.EpochTime(head.Height(), maxExp)

			tw.Write(map[string]interface{}{
				"Bucket Expiration": timeStr,
				"Sector Count":      color.YellowString("%d", bucketCounts[i]),
				"Bar":               "[" + color.GreenString(strings.Repeat("|", bucketCounts[i]*barCols/maxCount)) + strings.Repeat(" ", barCols-bucketCounts[i]*barCols/maxCount) + "]",
			})
		}

<<<<<<< HEAD
			fmt.Printf("%d/%d\t\t%s\n", i+1, len(params), smsg.Cid())

			// wait for it to get mined into a block
			wait, err := fullApi.StateWaitMsg(ctx, smsg.Cid(), 1)
			if err != nil {
				return err
			}

			// check it executed successfully
			if wait.Receipt.ExitCode != 0 {
				fmt.Println("sectors extend failed!")
				return err
			}
=======
		return tw.Flush(os.Stdout)
	},
}

var sectorsRefsCmd = &cli.Command{
	Name:  "refs",
	Usage: "List References to sectors",
	Action: func(cctx *cli.Context) error {
		nodeApi, closer, err := lcli.GetStorageMinerAPI(cctx)
		if err != nil {
			return err
>>>>>>> e2a77b48
		}
		defer closer()
		ctx := lcli.ReqContext(cctx)

		refs, err := nodeApi.SectorsRefs(ctx)
		if err != nil {
			return err
		}

		for name, refs := range refs {
			fmt.Printf("Block %s:\n", name)
			for _, ref := range refs {
				fmt.Printf("\t%d+%d %d bytes\n", ref.SectorID, ref.Offset, ref.Size)
			}
		}
		return nil
	},
}

var sectorsTerminateCmd = &cli.Command{
	Name:      "terminate",
	Usage:     "Terminate sector on-chain then remove (WARNING: This means losing power and collateral for the removed sector)",
	ArgsUsage: "<sectorNum>",
	Flags: []cli.Flag{
		&cli.BoolFlag{
			Name:  "really-do-it",
			Usage: "pass this flag if you know what you are doing",
		},
	},
	Subcommands: []*cli.Command{
		sectorsTerminateFlushCmd,
		sectorsTerminatePendingCmd,
	},
	Action: func(cctx *cli.Context) error {
		minerApi, closer, err := lcli.GetStorageMinerAPI(cctx)
		if err != nil {
			return err
		}
		defer closer()
		ctx := lcli.ReqContext(cctx)
		if cctx.NArg() != 1 {
			return lcli.IncorrectNumArgs(cctx)
		}

		if !cctx.Bool("really-do-it") {
			return xerrors.Errorf("pass --really-do-it to confirm this action")
		}

		id, err := strconv.ParseUint(cctx.Args().Get(0), 10, 64)
		if err != nil {
			return xerrors.Errorf("could not parse sector number: %w", err)
		}

		return minerApi.SectorTerminate(ctx, abi.SectorNumber(id))
	},
}

var sectorsTerminateFlushCmd = &cli.Command{
	Name:  "flush",
	Usage: "Send a terminate message if there are sectors queued for termination",
	Action: func(cctx *cli.Context) error {
		minerApi, closer, err := lcli.GetStorageMinerAPI(cctx)
		if err != nil {
			return err
		}
		defer closer()
		ctx := lcli.ReqContext(cctx)

		mcid, err := minerApi.SectorTerminateFlush(ctx)
		if err != nil {
			return err
		}

		if mcid == nil {
			return xerrors.New("no sectors were queued for termination")
		}

		fmt.Println(mcid)

		return nil
	},
}

var sectorsTerminatePendingCmd = &cli.Command{
	Name:  "pending",
	Usage: "List sector numbers of sectors pending termination",
	Action: func(cctx *cli.Context) error {
		minerAPI, closer, err := lcli.GetStorageMinerAPI(cctx)
		if err != nil {
			return err
		}
		defer closer()
		api, nCloser, err := lcli.GetFullNodeAPI(cctx)
		if err != nil {
			return err
		}
		defer nCloser()
		ctx := lcli.ReqContext(cctx)

		pending, err := minerAPI.SectorTerminatePending(ctx)
		if err != nil {
			return err
		}

		maddr, err := minerAPI.ActorAddress(ctx)
		if err != nil {
			return err
		}

		dl, err := api.StateMinerProvingDeadline(ctx, maddr, types.EmptyTSK)
		if err != nil {
			return xerrors.Errorf("getting proving deadline info failed: %w", err)
		}

		for _, id := range pending {
			loc, err := api.StateSectorPartition(ctx, maddr, id.Number, types.EmptyTSK)
			if err != nil {
				return xerrors.Errorf("finding sector partition: %w", err)
			}

			fmt.Print(id.Number)

			if loc.Deadline == (dl.Index+1)%miner.WPoStPeriodDeadlines || // not in next (in case the terminate message takes a while to get on chain)
				loc.Deadline == dl.Index || // not in current
				(loc.Deadline+1)%miner.WPoStPeriodDeadlines == dl.Index { // not in previous
				fmt.Print(" (in proving window)")
			}
			fmt.Println()
		}

		return nil
	},
}

var sectorsRemoveCmd = &cli.Command{
	Name:      "remove",
	Usage:     "Forcefully remove a sector (WARNING: This means losing power and collateral for the removed sector (use 'terminate' for lower penalty))",
	ArgsUsage: "<sectorNum>",
	Flags: []cli.Flag{
		&cli.BoolFlag{
			Name:  "really-do-it",
			Usage: "pass this flag if you know what you are doing",
		},
	},
	Action: func(cctx *cli.Context) error {
		if !cctx.Bool("really-do-it") {
			return xerrors.Errorf("this is a command for advanced users, only use it if you are sure of what you are doing")
		}
		minerAPI, closer, err := lcli.GetStorageMinerAPI(cctx)
		if err != nil {
			return err
		}
		defer closer()
		ctx := lcli.ReqContext(cctx)
		if cctx.NArg() != 1 {
			return lcli.IncorrectNumArgs(cctx)
		}

		id, err := strconv.ParseUint(cctx.Args().Get(0), 10, 64)
		if err != nil {
			return xerrors.Errorf("could not parse sector number: %w", err)
		}

		// Check if the sector exists
		_, err = minerAPI.SectorsStatus(ctx, abi.SectorNumber(id), false)
		if err != nil {
			return xerrors.Errorf("sectorID %d has not been created yet: %w", id, err)
		}

		return minerAPI.SectorRemove(ctx, abi.SectorNumber(id))
	},
}

var sectorsSnapUpCmd = &cli.Command{
	Name:      "snap-up",
	Usage:     "Mark a committed capacity sector to be filled with deals",
	ArgsUsage: "<sectorNum>",
	Action: func(cctx *cli.Context) error {
		if cctx.NArg() != 1 {
			return lcli.IncorrectNumArgs(cctx)
		}

		minerAPI, closer, err := lcli.GetStorageMinerAPI(cctx)
		if err != nil {
			return err
		}
		defer closer()
		api, nCloser, err := lcli.GetFullNodeAPI(cctx)
		if err != nil {
			return err
		}
		defer nCloser()
		ctx := lcli.ReqContext(cctx)

		nv, err := api.StateNetworkVersion(ctx, types.EmptyTSK)
		if err != nil {
			return xerrors.Errorf("failed to get network version: %w", err)
		}
		if nv < network.Version15 {
			return xerrors.Errorf("snap deals upgrades enabled in network v15")
		}

		id, err := strconv.ParseUint(cctx.Args().Get(0), 10, 64)
		if err != nil {
			return xerrors.Errorf("could not parse sector number: %w", err)
		}

		return minerAPI.SectorMarkForUpgrade(ctx, abi.SectorNumber(id), true)
	},
}

var sectorsSnapAbortCmd = &cli.Command{
	Name:      "abort-upgrade",
	Usage:     "Abort the attempted (SnapDeals) upgrade of a CC sector, reverting it to as before",
	ArgsUsage: "<sectorNum>",
	Flags: []cli.Flag{
		&cli.BoolFlag{
			Name:  "really-do-it",
			Usage: "pass this flag if you know what you are doing",
		},
	},
	Action: func(cctx *cli.Context) error {
		if cctx.NArg() != 1 {
			return lcli.ShowHelp(cctx, xerrors.Errorf("must pass sector number"))
		}

		really := cctx.Bool("really-do-it")
		if !really {
			//nolint:golint
			return fmt.Errorf("--really-do-it must be specified for this action to have an effect; you have been warned")
		}

		minerAPI, closer, err := lcli.GetStorageMinerAPI(cctx)
		if err != nil {
			return err
		}
		defer closer()
		ctx := lcli.ReqContext(cctx)

		id, err := strconv.ParseUint(cctx.Args().Get(0), 10, 64)
		if err != nil {
			return xerrors.Errorf("could not parse sector number: %w", err)
		}

		return minerAPI.SectorAbortUpgrade(ctx, abi.SectorNumber(id))
	},
}

var sectorsStartSealCmd = &cli.Command{
	Name:      "seal",
	Usage:     "Manually start sealing a sector (filling any unused space with junk)",
	ArgsUsage: "<sectorNum>",
	Action: func(cctx *cli.Context) error {
		minerAPI, closer, err := lcli.GetStorageMinerAPI(cctx)
		if err != nil {
			return err
		}
		defer closer()
		ctx := lcli.ReqContext(cctx)
		if cctx.NArg() != 1 {
			return lcli.IncorrectNumArgs(cctx)
		}

		id, err := strconv.ParseUint(cctx.Args().Get(0), 10, 64)
		if err != nil {
			return xerrors.Errorf("could not parse sector number: %w", err)
		}

		return minerAPI.SectorStartSealing(ctx, abi.SectorNumber(id))
	},
}

var sectorsSealDelayCmd = &cli.Command{
	Name:      "set-seal-delay",
	Usage:     "Set the time (in minutes) that a new sector waits for deals before sealing starts",
	ArgsUsage: "<time>",
	Flags: []cli.Flag{
		&cli.BoolFlag{
			Name:  "seconds",
			Usage: "Specifies that the time argument should be in seconds",
		},
	},
	Action: func(cctx *cli.Context) error {
		minerAPI, closer, err := lcli.GetStorageMinerAPI(cctx)
		if err != nil {
			return err
		}
		defer closer()
		ctx := lcli.ReqContext(cctx)
		if cctx.NArg() != 1 {
			return lcli.IncorrectNumArgs(cctx)
		}

		hs, err := strconv.ParseUint(cctx.Args().Get(0), 10, 64)
		if err != nil {
			return xerrors.Errorf("could not parse sector number: %w", err)
		}

		var delay uint64
		if cctx.Bool("seconds") {
			delay = hs * uint64(time.Second)
		} else {
			delay = hs * uint64(time.Minute)
		}

		return minerAPI.SectorSetSealDelay(ctx, time.Duration(delay))
	},
}

var sectorsCapacityCollateralCmd = &cli.Command{
	Name:  "get-cc-collateral",
	Usage: "Get the collateral required to pledge a committed capacity sector",
	Flags: []cli.Flag{
		&cli.Uint64Flag{
			Name:  "expiration",
			Usage: "the epoch when the sector will expire",
		},
	},
	Action: func(cctx *cli.Context) error {

		nApi, nCloser, err := lcli.GetFullNodeAPI(cctx)
		if err != nil {
			return err
		}
		defer nCloser()

		ctx := lcli.ReqContext(cctx)

		maddr, err := getActorAddress(ctx, cctx)
		if err != nil {
			return err
		}

		mi, err := nApi.StateMinerInfo(ctx, maddr, types.EmptyTSK)
		if err != nil {
			return err
		}

		nv, err := nApi.StateNetworkVersion(ctx, types.EmptyTSK)
		if err != nil {
			return err
		}

		spt, err := miner.PreferredSealProofTypeFromWindowPoStType(nv, mi.WindowPoStProofType, false)
		if err != nil {
			return err
		}

		pci := miner.SectorPreCommitInfo{
			SealProof:  spt,
			Expiration: abi.ChainEpoch(cctx.Uint64("expiration")),
		}
		if pci.Expiration == 0 {
			h, err := nApi.ChainHead(ctx)
			if err != nil {
				return err
			}

			maxExtension, err := policy.GetMaxSectorExpirationExtension(nv)
			if err != nil {
				return xerrors.Errorf("failed to get max extension: %w", err)
			}

			pci.Expiration = maxExtension + h.Height()
		}

		pc, err := nApi.StateMinerInitialPledgeCollateral(ctx, maddr, pci, types.EmptyTSK)
		if err != nil {
			return err
		}

		pcd, err := nApi.StateMinerPreCommitDepositForPower(ctx, maddr, pci, types.EmptyTSK)
		if err != nil {
			return err
		}

		fmt.Printf("Estimated collateral: %s\n", types.FIL(big.Max(pc, pcd)))

		return nil
	},
}

var sectorsUpdateCmd = &cli.Command{
	Name:      "update-state",
	Usage:     "ADVANCED: manually update the state of a sector, this may aid in error recovery",
	ArgsUsage: "<sectorNum> <newState>",
	Flags: []cli.Flag{
		&cli.BoolFlag{
			Name:  "really-do-it",
			Usage: "pass this flag if you know what you are doing",
		},
	},
	Action: func(cctx *cli.Context) error {
		if !cctx.Bool("really-do-it") {
			return xerrors.Errorf("this is a command for advanced users, only use it if you are sure of what you are doing")
		}
		minerAPI, closer, err := lcli.GetStorageMinerAPI(cctx)
		if err != nil {
			return err
		}
		defer closer()
		ctx := lcli.ReqContext(cctx)
		if cctx.NArg() != 2 {
			return lcli.IncorrectNumArgs(cctx)
		}

		id, err := strconv.ParseUint(cctx.Args().Get(0), 10, 64)
		if err != nil {
			return xerrors.Errorf("could not parse sector number: %w", err)
		}

		_, err = minerAPI.SectorsStatus(ctx, abi.SectorNumber(id), false)
		if err != nil {
			return xerrors.Errorf("sector %d not found, could not change state", id)
		}

		newState := cctx.Args().Get(1)
		if _, ok := sealing.ExistSectorStateList[sealing.SectorState(newState)]; !ok {
			fmt.Printf(" \"%s\" is not a valid state. Possible states for sectors are: \n", newState)
			for state := range sealing.ExistSectorStateList {
				fmt.Printf("%s\n", string(state))
			}
			return nil
		}

		return minerAPI.SectorsUpdate(ctx, abi.SectorNumber(id), api.SectorState(cctx.Args().Get(1)))
	},
}

var sectorsExpiredCmd = &cli.Command{
	Name:  "expired",
	Usage: "Get or cleanup expired sectors",
	Flags: []cli.Flag{
		&cli.BoolFlag{
			Name:  "show-removed",
			Usage: "show removed sectors",
		},
		&cli.BoolFlag{
			Name:  "remove-expired",
			Usage: "remove expired sectors",
		},

		&cli.Int64Flag{
			Name:   "confirm-remove-count",
			Hidden: true,
		},
		&cli.Int64Flag{
			Name:        "expired-epoch",
			Usage:       "epoch at which to check sector expirations",
			DefaultText: "WinningPoSt lookback epoch",
		},
	},
	Action: func(cctx *cli.Context) error {
		minerAPI, closer, err := lcli.GetStorageMinerAPI(cctx)
		if err != nil {
			return err
		}
		defer closer()

		fullApi, nCloser, err := lcli.GetFullNodeAPI(cctx)
		if err != nil {
			return xerrors.Errorf("getting fullnode api: %w", err)
		}
		defer nCloser()
		ctx := lcli.ReqContext(cctx)

		head, err := fullApi.ChainHead(ctx)
		if err != nil {
			return xerrors.Errorf("getting chain head: %w", err)
		}

		lbEpoch := abi.ChainEpoch(cctx.Int64("expired-epoch"))
		if !cctx.IsSet("expired-epoch") {
			nv, err := fullApi.StateNetworkVersion(ctx, head.Key())
			if err != nil {
				return xerrors.Errorf("getting network version: %w", err)
			}

			lbEpoch = head.Height() - policy.GetWinningPoStSectorSetLookback(nv)
			if lbEpoch < 0 {
				return xerrors.Errorf("too early to terminate sectors")
			}
		}

		if cctx.IsSet("confirm-remove-count") && !cctx.IsSet("expired-epoch") {
			return xerrors.Errorf("--expired-epoch must be specified with --confirm-remove-count")
		}

		lbts, err := fullApi.ChainGetTipSetByHeight(ctx, lbEpoch, head.Key())
		if err != nil {
			return xerrors.Errorf("getting lookback tipset: %w", err)
		}

		maddr, err := minerAPI.ActorAddress(ctx)
		if err != nil {
			return xerrors.Errorf("getting actor address: %w", err)
		}

		// toCheck is a working bitfield which will only contain terminated sectors
		toCheck := bitfield.New()
		{
			sectors, err := minerAPI.SectorsList(ctx)
			if err != nil {
				return xerrors.Errorf("getting sector list: %w", err)
			}

			for _, sector := range sectors {
				toCheck.Set(uint64(sector))
			}
		}

		mact, err := fullApi.StateGetActor(ctx, maddr, lbts.Key())
		if err != nil {
			return err
		}

		tbs := blockstore.NewTieredBstore(blockstore.NewAPIBlockstore(fullApi), blockstore.NewMemory())
		mas, err := miner.Load(adt.WrapStore(ctx, cbor.NewCborStore(tbs)), mact)
		if err != nil {
			return err
		}

		alloc, err := mas.GetAllocatedSectors()
		if err != nil {
			return xerrors.Errorf("getting allocated sectors: %w", err)
		}

		// only allocated sectors can be expired,
		toCheck, err = bitfield.IntersectBitField(toCheck, *alloc)
		if err != nil {
			return xerrors.Errorf("intersecting bitfields: %w", err)
		}

		if err := mas.ForEachDeadline(func(dlIdx uint64, dl miner.Deadline) error {
			return dl.ForEachPartition(func(partIdx uint64, part miner.Partition) error {
				live, err := part.LiveSectors()
				if err != nil {
					return err
				}

				toCheck, err = bitfield.SubtractBitField(toCheck, live)
				if err != nil {
					return err
				}

				unproven, err := part.UnprovenSectors()
				if err != nil {
					return err
				}

				toCheck, err = bitfield.SubtractBitField(toCheck, unproven)

				return err
			})
		}); err != nil {
			return err
		}

		err = mas.ForEachPrecommittedSector(func(pci miner.SectorPreCommitOnChainInfo) error {
			toCheck.Unset(uint64(pci.Info.SectorNumber))
			return nil
		})
		if err != nil {
			return err
		}

		if cctx.Bool("remove-expired") {
			color.Red("Removing sectors:\n")
		}

		// toCheck now only contains sectors which either failed to precommit or are expired/terminated
		fmt.Printf("Sector\tState\tExpiration\n")

		var toRemove []abi.SectorNumber

		err = toCheck.ForEach(func(u uint64) error {
			s := abi.SectorNumber(u)

			st, err := minerAPI.SectorsStatus(ctx, s, true)
			if err != nil {
				fmt.Printf("%d:\tError getting status: %s\n", u, err)
				return nil
			}

			rmMsg := ""

			if st.State == api.SectorState(sealing.Removed) {
				if cctx.IsSet("confirm-remove-count") || !cctx.Bool("show-removed") {
					return nil
				}
			} else { // not removed
				toRemove = append(toRemove, s)
			}

			fmt.Printf("%d%s\t%s\t%s\n", s, rmMsg, st.State, cliutil.EpochTime(head.Height(), st.Expiration))

			return nil
		})
		if err != nil {
			return err
		}

		if cctx.Bool("remove-expired") {
			if !cctx.IsSet("confirm-remove-count") {
				fmt.Println()
				fmt.Println(color.YellowString("All"), color.GreenString("%d", len(toRemove)), color.YellowString("sectors listed above will be removed\n"))
				fmt.Println(color.YellowString("To confirm removal of the above sectors, including\n all related sealed and unsealed data, run:\n"))
				fmt.Println(color.RedString("lotus-miner sectors expired --remove-expired --confirm-remove-count=%d --expired-epoch=%d\n", len(toRemove), lbts.Height()))
				fmt.Println(color.YellowString("WARNING: This operation is irreversible"))
				return nil
			}

			fmt.Println()

			if int64(len(toRemove)) != cctx.Int64("confirm-remove-count") {
				return xerrors.Errorf("value of confirm-remove-count doesn't match the number of sectors which can be removed (%d)", len(toRemove))
			}

			for _, number := range toRemove {
				fmt.Printf("Removing sector\t%s:\t", color.YellowString("%d", number))

				err := minerAPI.SectorRemove(ctx, number)
				if err != nil {
					color.Red("ERROR: %s\n", err.Error())
				} else {
					color.Green("OK\n")
				}
			}
		}

		return nil
	},
}

var sectorsBatching = &cli.Command{
	Name:  "batching",
	Usage: "manage batch sector operations",
	Subcommands: []*cli.Command{
		sectorsBatchingPendingCommit,
		sectorsBatchingPendingPreCommit,
	},
}

var sectorsBatchingPendingCommit = &cli.Command{
	Name:  "commit",
	Usage: "list sectors waiting in commit batch queue",
	Flags: []cli.Flag{
		&cli.BoolFlag{
			Name:  "publish-now",
			Usage: "send a batch now",
		},
	},
	Action: func(cctx *cli.Context) error {
		minerAPI, closer, err := lcli.GetStorageMinerAPI(cctx)
		if err != nil {
			return err
		}
		defer closer()
		ctx := lcli.ReqContext(cctx)

		if cctx.Bool("publish-now") {
			res, err := minerAPI.SectorCommitFlush(ctx)
			if err != nil {
				return xerrors.Errorf("flush: %w", err)
			}
			if res == nil {
				return xerrors.Errorf("no sectors to publish")
			}

			for i, re := range res {
				fmt.Printf("Batch %d:\n", i)
				if re.Error != "" {
					fmt.Printf("\tError: %s\n", re.Error)
				} else {
					fmt.Printf("\tMessage: %s\n", re.Msg)
				}
				fmt.Printf("\tSectors:\n")
				for _, sector := range re.Sectors {
					if e, found := re.FailedSectors[sector]; found {
						fmt.Printf("\t\t%d\tERROR %s\n", sector, e)
					} else {
						fmt.Printf("\t\t%d\tOK\n", sector)
					}
				}
			}
			return nil
		}

		pending, err := minerAPI.SectorCommitPending(ctx)
		if err != nil {
			return xerrors.Errorf("getting pending deals: %w", err)
		}

		if len(pending) > 0 {
			for _, sector := range pending {
				fmt.Println(sector.Number)
			}

			reader := bufio.NewReader(os.Stdin)
			fmt.Print("Do you want to publish these sectors now? (yes/no): ")
			userInput, err := reader.ReadString('\n')
			if err != nil {
				return xerrors.Errorf("reading user input: %w", err)
			}
			userInput = strings.ToLower(strings.TrimSpace(userInput))

			if userInput == "yes" {
				err := cctx.Set("publish-now", "true")
				if err != nil {
					return xerrors.Errorf("setting publish-now flag: %w", err)
				}
				return cctx.Command.Action(cctx)
			} else if userInput == "no" {
				return nil
			}
			fmt.Println("Invalid input. Please answer with 'yes' or 'no'.")
			return nil
		}
		fmt.Println("No sectors queued to be committed")
		return nil
	},
}

var sectorsBatchingPendingPreCommit = &cli.Command{
	Name:  "precommit",
	Usage: "list sectors waiting in precommit batch queue",
	Flags: []cli.Flag{
		&cli.BoolFlag{
			Name:  "publish-now",
			Usage: "send a batch now",
		},
	},
	Action: func(cctx *cli.Context) error {
		minerAPI, closer, err := lcli.GetStorageMinerAPI(cctx)
		if err != nil {
			return err
		}
		defer closer()
		ctx := lcli.ReqContext(cctx)

		if cctx.Bool("publish-now") {
			res, err := minerAPI.SectorPreCommitFlush(ctx)
			if err != nil {
				return xerrors.Errorf("flush: %w", err)
			}
			if res == nil {
				return xerrors.Errorf("no sectors to publish")
			}

			for i, re := range res {
				fmt.Printf("Batch %d:\n", i)
				if re.Error != "" {
					fmt.Printf("\tError: %s\n", re.Error)
				} else {
					fmt.Printf("\tMessage: %s\n", re.Msg)
				}
				fmt.Printf("\tSectors:\n")
				for _, sector := range re.Sectors {
					fmt.Printf("\t\t%d\tOK\n", sector)
				}
			}
			return nil
		}

		pending, err := minerAPI.SectorPreCommitPending(ctx)
		if err != nil {
			return xerrors.Errorf("getting pending deals: %w", err)
		}

		if len(pending) > 0 {
			for _, sector := range pending {
				fmt.Println(sector.Number)
			}

			reader := bufio.NewReader(os.Stdin)
			fmt.Print("Do you want to publish these sectors now? (yes/no): ")
			userInput, err := reader.ReadString('\n')
			if err != nil {
				return xerrors.Errorf("reading user input: %w", err)
			}
			userInput = strings.ToLower(strings.TrimSpace(userInput))

			if userInput == "yes" {
				err := cctx.Set("publish-now", "true")
				if err != nil {
					return xerrors.Errorf("setting publish-now flag: %w", err)
				}
				return cctx.Command.Action(cctx)
			} else if userInput == "no" {
				return nil
			}
			fmt.Println("Invalid input. Please answer with 'yes' or 'no'.")
			return nil
		}
		fmt.Println("No sectors queued to be committed")
		return nil
	},
}

var sectorsRefreshPieceMatchingCmd = &cli.Command{
	Name:  "match-pending-pieces",
	Usage: "force a refreshed match of pending pieces to open sectors without manually waiting for more deals",
	Action: func(cctx *cli.Context) error {
		minerAPI, closer, err := lcli.GetStorageMinerAPI(cctx)
		if err != nil {
			return err
		}
		defer closer()
		ctx := lcli.ReqContext(cctx)

		if err := minerAPI.SectorMatchPendingPiecesToOpenSectors(ctx); err != nil {
			return err
		}

		return nil
	},
}

func yesno(b bool) string {
	if b {
		return color.GreenString("YES")
	}
	return color.RedString("NO")
}

var sectorsNumbersCmd = &cli.Command{
	Name:  "numbers",
	Usage: "manage sector number assignments",
	Subcommands: []*cli.Command{
		sectorsNumbersInfoCmd,
		sectorsNumbersReservationsCmd,
		sectorsNumbersReserveCmd,
		sectorsNumbersFreeCmd,
	},
}

var sectorsNumbersInfoCmd = &cli.Command{
	Name:  "info",
	Usage: "view sector assigner state",
	Action: func(cctx *cli.Context) error {
		minerAPI, closer, err := lcli.GetStorageMinerAPI(cctx)
		if err != nil {
			return err
		}
		defer closer()
		ctx := lcli.ReqContext(cctx)

		am, err := minerAPI.SectorNumAssignerMeta(ctx)
		if err != nil {
			return err
		}

		alloc, err := strle.BitfieldToHumanRanges(am.Allocated)
		if err != nil {
			return err
		}

		reserved, err := strle.BitfieldToHumanRanges(am.Reserved)
		if err != nil {
			return err
		}

		fmt.Printf("Next free: %s\n", am.Next)
		fmt.Printf("Allocated: %s\n", alloc)
		fmt.Printf("Reserved: %s\n", reserved)

		return nil
	},
}

var sectorsNumbersReservationsCmd = &cli.Command{
	Name:  "reservations",
	Usage: "list sector number reservations",
	Action: func(cctx *cli.Context) error {
		minerAPI, closer, err := lcli.GetStorageMinerAPI(cctx)
		if err != nil {
			return err
		}
		defer closer()
		ctx := lcli.ReqContext(cctx)

		rs, err := minerAPI.SectorNumReservations(ctx)
		if err != nil {
			return err
		}

		var out []string

		for name, field := range rs {
			hr, err := strle.BitfieldToHumanRanges(field)
			if err != nil {
				return err
			}
			count, err := field.Count()
			if err != nil {
				return err
			}

			out = append(out, fmt.Sprintf("%s: count=%d %s", name, count, hr))
		}

		fmt.Printf("reservations: %d\n", len(out))

		sort.Strings(out)

		for _, s := range out {
			fmt.Println(s)
		}

		return nil
	},
}

var sectorsNumbersReserveCmd = &cli.Command{
	Name:  "reserve",
	Usage: "create sector number reservations",
	Flags: []cli.Flag{
		&cli.BoolFlag{
			Name:  "force",
			Usage: "skip duplicate reservation checks (note: can lead to damaging other reservations on free)",
		},
	},
	ArgsUsage: "[reservation name] [reserved ranges]",
	Action: func(cctx *cli.Context) error {
		minerAPI, closer, err := lcli.GetStorageMinerAPI(cctx)
		if err != nil {
			return err
		}
		defer closer()
		ctx := lcli.ReqContext(cctx)

		if cctx.NArg() != 2 {
			return lcli.IncorrectNumArgs(cctx)
		}

		bf, err := strle.HumanRangesToBitField(cctx.Args().Get(1))
		if err != nil {
			return xerrors.Errorf("parsing ranges: %w", err)
		}

		return minerAPI.SectorNumReserve(ctx, cctx.Args().First(), bf, cctx.Bool("force"))
	},
}

var sectorsNumbersFreeCmd = &cli.Command{
	Name:      "free",
	Usage:     "remove sector number reservations",
	ArgsUsage: "[reservation name]",
	Action: func(cctx *cli.Context) error {
		minerAPI, closer, err := lcli.GetStorageMinerAPI(cctx)
		if err != nil {
			return err
		}
		defer closer()
		ctx := lcli.ReqContext(cctx)

		if cctx.NArg() != 1 {
			return lcli.IncorrectNumArgs(cctx)
		}

		return minerAPI.SectorNumFree(ctx, cctx.Args().First())
	},
}

var sectorsUnsealCmd = &cli.Command{
	Name:      "unseal",
	Usage:     "unseal a sector",
	ArgsUsage: "[sector number]",
	Action: func(cctx *cli.Context) error {
		minerAPI, closer, err := lcli.GetStorageMinerAPI(cctx)
		if err != nil {
			return err
		}
		defer closer()
		ctx := lcli.ReqContext(cctx)
		if cctx.NArg() != 1 {
			return lcli.IncorrectNumArgs(cctx)
		}

		sectorNum, err := strconv.ParseUint(cctx.Args().Get(0), 10, 64)
		if err != nil {
			return xerrors.Errorf("could not parse sector number: %w", err)
		}

		fmt.Printf("Unsealing sector %d\n", sectorNum)

		return minerAPI.SectorUnseal(ctx, abi.SectorNumber(sectorNum))
	},
}<|MERGE_RESOLUTION|>--- conflicted
+++ resolved
@@ -3,6 +3,7 @@
 import (
 	"bufio"
 	"encoding/csv"
+	"encoding/json"
 	"fmt"
 	"os"
 	"sort"
@@ -20,12 +21,15 @@
 	"github.com/filecoin-project/go-bitfield"
 	"github.com/filecoin-project/go-state-types/abi"
 	"github.com/filecoin-project/go-state-types/big"
+	"github.com/filecoin-project/go-state-types/builtin"
 	"github.com/filecoin-project/go-state-types/network"
 
 	"github.com/filecoin-project/lotus/api"
 	"github.com/filecoin-project/lotus/blockstore"
+	"github.com/filecoin-project/lotus/chain/actors"
 	"github.com/filecoin-project/lotus/chain/actors/adt"
 	"github.com/filecoin-project/lotus/chain/actors/builtin/miner"
+	"github.com/filecoin-project/lotus/chain/actors/builtin/verifreg"
 	"github.com/filecoin-project/lotus/chain/actors/policy"
 	"github.com/filecoin-project/lotus/chain/types"
 	lcli "github.com/filecoin-project/lotus/cli"
@@ -442,7 +446,6 @@
 		minerApi, closer, err := lcli.GetStorageMinerAPI(cctx, cliutil.StorageMinerUseHttp)
 		if err != nil {
 			return err
-<<<<<<< HEAD
 		}
 		defer closer()
 
@@ -589,7 +592,7 @@
 	Name:  "refs",
 	Usage: "List References to sectors",
 	Action: func(cctx *cli.Context) error {
-		nodeApi, closer, err := lcli.GetMarketsAPI(cctx)
+		nodeApi, closer, err := lcli.GetStorageMinerAPI(cctx)
 		if err != nil {
 			return err
 		}
@@ -1076,63 +1079,51 @@
 					es[newExp] = []abi.SectorNumber{si.SectorNumber}
 				}
 			}
-=======
->>>>>>> e2a77b48
-		}
-		defer closer()
-
-		fullApi, closer2, err := lcli.GetFullNodeAPI(cctx)
-		if err != nil {
-			return err
-		}
-		defer closer2()
-
-		ctx := lcli.ReqContext(cctx)
-
-		list, err := minerApi.SectorsListInStates(ctx, []api.SectorState{
-			api.SectorState(sealing.Available),
-		})
-		if err != nil {
-			return xerrors.Errorf("getting sector list: %w", err)
-		}
-
-		head, err := fullApi.ChainHead(ctx)
-		if err != nil {
-			return xerrors.Errorf("getting chain head: %w", err)
-		}
-
-		filter := bitfield.New()
-
-		for _, s := range list {
-			filter.Set(uint64(s))
-		}
-
-		maddr, err := minerApi.ActorAddress(ctx)
-		if err != nil {
-			return err
-		}
-
-		sset, err := fullApi.StateMinerSectors(ctx, maddr, &filter, head.Key())
-		if err != nil {
-			return err
-		}
-
-		if len(sset) == 0 {
-			return nil
-		}
-
-		var minExpiration, maxExpiration abi.ChainEpoch
-
-		for _, s := range sset {
-			if s.Expiration < minExpiration || minExpiration == 0 {
-				minExpiration = s.Expiration
-			}
-			if s.Expiration > maxExpiration {
-				maxExpiration = s.Expiration
-			}
-		}
-
-<<<<<<< HEAD
+		}
+
+		verifregAct, err := fullApi.StateGetActor(ctx, builtin.VerifiedRegistryActorAddr, types.EmptyTSK)
+		if err != nil {
+			return xerrors.Errorf("failed to lookup verifreg actor: %w", err)
+		}
+
+		verifregSt, err := verifreg.Load(adtStore, verifregAct)
+		if err != nil {
+			return xerrors.Errorf("failed to load verifreg state: %w", err)
+		}
+
+		claimsMap, err := verifregSt.GetClaims(maddr)
+		if err != nil {
+			return xerrors.Errorf("failed to lookup claims for miner: %w", err)
+		}
+
+		claimIdsBySector, err := verifregSt.GetClaimIdsBySector(maddr)
+		if err != nil {
+			return xerrors.Errorf("failed to lookup claim IDs by sector: %w", err)
+		}
+
+		sectorsMax, err := policy.GetAddressedSectorsMax(nv)
+		if err != nil {
+			return err
+		}
+
+		declMax, err := policy.GetDeclarationsMax(nv)
+		if err != nil {
+			return err
+		}
+
+		addrSectors := sectorsMax
+		if cctx.Int("max-sectors") != 0 {
+			addrSectors = cctx.Int("max-sectors")
+			if addrSectors > sectorsMax {
+				return xerrors.Errorf("the specified max-sectors exceeds the maximum limit")
+			}
+		}
+
+		var params []miner.ExtendSectorExpiration2Params
+
+		p := miner.ExtendSectorExpiration2Params{}
+		scount := 0
+
 		for l, exts := range extensions {
 			for newExp, sectors := range exts {
 				for len(sectors) > 0 {
@@ -1219,45 +1210,26 @@
 						SectorsWithClaims: sectorsWithClaims,
 						NewExpiration:     newExp,
 					})
-=======
-		buckets := cctx.Int("buckets")
-		bucketSize := (maxExpiration - minExpiration) / abi.ChainEpoch(buckets)
-		bucketCounts := make([]int, buckets+1)
-
-		for b := range bucketCounts {
-			bucketMin := minExpiration + abi.ChainEpoch(b)*bucketSize
-			bucketMax := minExpiration + abi.ChainEpoch(b+1)*bucketSize
-
-			if cctx.Bool("deal-terms") {
-				bucketMax = bucketMax + policy.MarketDefaultAllocationTermBuffer
-			}
-
-			for _, s := range sset {
-				isInBucket := s.Expiration >= bucketMin && s.Expiration < bucketMax
-
-				if isInBucket {
-					bucketCounts[b]++
->>>>>>> e2a77b48
-				}
-			}
-
-		}
-
-		// Creating CSV writer
-		writer := csv.NewWriter(os.Stdout)
-
-<<<<<<< HEAD
+				}
+			}
+		}
+
+		// if we have any sectors, then one last append is needed here
+		if scount != 0 {
+			params = append(params, p)
+		}
+
+		if len(params) == 0 {
+			fmt.Println("nothing to extend")
+			return nil
+		}
+
 		fmt.Printf("will send %d message to extend all sectors\n", len(params))
 		mi, err := fullApi.StateMinerInfo(ctx, maddr, types.EmptyTSK)
-=======
-		// Writing CSV headers
-		err = writer.Write([]string{"Max Expiration in Bucket", "Sector Count"})
->>>>>>> e2a77b48
-		if err != nil {
-			return xerrors.Errorf("writing csv headers: %w", err)
-		}
-
-<<<<<<< HEAD
+		if err != nil {
+			return xerrors.Errorf("getting miner info: %w", err)
+		}
+
 		stotal := 0
 		maxBaseFee := abi.NewTokenAmount(int64(cctx.Float64("max-base-fee") * 1e9))
 		for i := range params {
@@ -1271,33 +1243,27 @@
 			}
 			fmt.Printf("Extending %d sectors: ", scount)
 			stotal += scount
-=======
-		// Writing bucket details
-
-		if cctx.Bool("csv") {
-			for i := 0; i < buckets; i++ {
-				maxExp := minExpiration + abi.ChainEpoch(i+1)*bucketSize
->>>>>>> e2a77b48
-
-				timeStr := strconv.FormatInt(int64(maxExp), 10)
-
-				err = writer.Write([]string{
-					timeStr,
-					strconv.Itoa(bucketCounts[i]),
-				})
+
+			if !cctx.Bool("really-do-it") {
+				pp, err := NewPseudoExtendParams(&params[i])
 				if err != nil {
-					return xerrors.Errorf("writing csv row: %w", err)
-				}
-			}
-
-			// Flush to make sure all data is written to the underlying writer
-			writer.Flush()
-
-			if err := writer.Error(); err != nil {
-				return xerrors.Errorf("flushing csv writer: %w", err)
-			}
-
-<<<<<<< HEAD
+					return err
+				}
+
+				data, err := json.MarshalIndent(pp, "", "  ")
+				if err != nil {
+					return err
+				}
+
+				fmt.Println("\n", string(data))
+				continue
+			}
+
+			sp, aerr := actors.SerializeParams(&params[i])
+			if aerr != nil {
+				return xerrors.Errorf("serializing params: %w", err)
+			}
+
 			for {
 				head, err := fullApi.ChainHead(ctx)
 				if err != nil {
@@ -1331,38 +1297,8 @@
 			smsg, err := fullApi.MpoolPushMessage(ctx, gasedMsg, nil)
 			if err != nil {
 				return xerrors.Errorf("mpool push message: %w", err)
-=======
-			return nil
-		}
-
-		tw := tablewriter.New(
-			tablewriter.Col("Bucket Expiration"),
-			tablewriter.Col("Sector Count"),
-			tablewriter.Col("Bar"),
-		)
-
-		var barCols = 40
-		var maxCount int
-
-		for _, c := range bucketCounts {
-			if c > maxCount {
-				maxCount = c
->>>>>>> e2a77b48
-			}
-		}
-
-		for i := 0; i < buckets; i++ {
-			maxExp := minExpiration + abi.ChainEpoch(i+1)*bucketSize
-			timeStr := cliutil.EpochTime(head.Height(), maxExp)
-
-			tw.Write(map[string]interface{}{
-				"Bucket Expiration": timeStr,
-				"Sector Count":      color.YellowString("%d", bucketCounts[i]),
-				"Bar":               "[" + color.GreenString(strings.Repeat("|", bucketCounts[i]*barCols/maxCount)) + strings.Repeat(" ", barCols-bucketCounts[i]*barCols/maxCount) + "]",
-			})
-		}
-
-<<<<<<< HEAD
+			}
+
 			fmt.Printf("%d/%d\t\t%s\n", i+1, len(params), smsg.Cid())
 
 			// wait for it to get mined into a block
@@ -1376,34 +1312,10 @@
 				fmt.Println("sectors extend failed!")
 				return err
 			}
-=======
-		return tw.Flush(os.Stdout)
-	},
-}
-
-var sectorsRefsCmd = &cli.Command{
-	Name:  "refs",
-	Usage: "List References to sectors",
-	Action: func(cctx *cli.Context) error {
-		nodeApi, closer, err := lcli.GetStorageMinerAPI(cctx)
-		if err != nil {
-			return err
->>>>>>> e2a77b48
-		}
-		defer closer()
-		ctx := lcli.ReqContext(cctx)
-
-		refs, err := nodeApi.SectorsRefs(ctx)
-		if err != nil {
-			return err
-		}
-
-		for name, refs := range refs {
-			fmt.Printf("Block %s:\n", name)
-			for _, ref := range refs {
-				fmt.Printf("\t%d+%d %d bytes\n", ref.SectorID, ref.Offset, ref.Size)
-			}
-		}
+		}
+
+		fmt.Printf("%d sectors extended\n", stotal)
+
 		return nil
 	},
 }
