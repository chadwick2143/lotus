--- conflicted
+++ resolved
@@ -50,20 +50,9 @@
 	t.Run("pre-info-all", run)
 
 	dh := kit.NewDealHarness(t, client, miner)
-<<<<<<< HEAD
-	deal, res, inPath := dh.MakeOnlineDeal(context.Background(), 6, false, 0)
+	deal, res, inPath := dh.MakeOnlineDeal(context.Background(), kit.MakeFullDealParams{Rseed: 6})
 	outPath := dh.PerformRetrieval(context.Background(), deal, res.Root, false)
 	kit.AssertFilesEqual(t, inPath, outPath)
-=======
-	_, _, _ = dh.MakeFullDeal(kit.MakeFullDealParams{
-		Ctx:         context.Background(),
-		Rseed:       6,
-		CarExport:   false,
-		FastRet:     false,
-		StartEpoch:  0,
-		DoRetrieval: true,
-	})
 
->>>>>>> ae65e659
 	t.Run("post-info-all", run)
 }