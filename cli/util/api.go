package cliutil

import (
	"context"
	"fmt"
	"net/http"
	"net/url"
	"os"
	"os/signal"
	"reflect"
	"strings"
	"syscall"
	"time"

	"github.com/mitchellh/go-homedir"
	"github.com/urfave/cli/v2"
	"golang.org/x/xerrors"

	"github.com/filecoin-project/go-jsonrpc"

	"github.com/filecoin-project/lotus/api"
	"github.com/filecoin-project/lotus/api/client"
	"github.com/filecoin-project/lotus/api/v0api"
	"github.com/filecoin-project/lotus/api/v1api"
	"github.com/filecoin-project/lotus/lib/retry"
	"github.com/filecoin-project/lotus/node/repo"
)

const (
	metadataTraceContext = "traceContext"
)

// GetAPIInfo returns the API endpoint to use for the specified kind of repo.
//
// The order of precedence is as follows:
//
//  1. *-api-url command line flags.
//  2. *_API_INFO environment variables
//  3. deprecated *_API_INFO environment variables
//  4. *-repo command line flags.
func GetAPIInfoMulti(ctx *cli.Context, t repo.RepoType) ([]APIInfo, error) {
	// Check if there was a flag passed with the listen address of the API
	// server (only used by the tests)
	for _, f := range t.APIFlags() {
		if !ctx.IsSet(f) {
			continue
		}
		strma := ctx.String(f)
		strma = strings.TrimSpace(strma)

		return []APIInfo{{Addr: strma}}, nil
	}

	//
	// Note: it is not correct/intuitive to prefer environment variables over
	// CLI flags (repo flags below).
	//
	primaryEnv, fallbacksEnvs, deprecatedEnvs := t.APIInfoEnvVars()
	env, ok := os.LookupEnv(primaryEnv)
	if ok {
		return ParseApiInfoMulti(env), nil
	}

	for _, env := range deprecatedEnvs {
		env, ok := os.LookupEnv(env)
		if ok {
			log.Warnf("Using deprecated env(%s) value, please use env(%s) instead.", env, primaryEnv)
			return ParseApiInfoMulti(env), nil
		}
	}

	for _, f := range t.RepoFlags() {
		// cannot use ctx.IsSet because it ignores default values
		path := ctx.String(f)
		if path == "" {
			continue
		}

		p, err := homedir.Expand(path)
		if err != nil {
			return []APIInfo{}, xerrors.Errorf("could not expand home dir (%s): %w", f, err)
		}

		r, err := repo.NewFS(p)
		if err != nil {
			return []APIInfo{}, xerrors.Errorf("could not open repo at path: %s; %w", p, err)
		}

<<<<<<< HEAD
=======
		exists, err := r.Exists()
		if err != nil {
			return []APIInfo{}, xerrors.Errorf("repo.Exists returned an error: %w", err)
		}

		if !exists {
			return []APIInfo{}, errors.New("repo directory does not exist. Make sure your configuration is correct")
		}

>>>>>>> 2e769f1f
		ma, err := r.APIEndpoint()
		if err != nil {
			return []APIInfo{}, xerrors.Errorf("could not get api endpoint: %w", err)
		}

		token, err := r.APIToken()
		if err != nil {
			log.Warnf("Couldn't load CLI token, capabilities may be limited: %v", err)
		}

		return []APIInfo{{
			Addr:  ma.String(),
			Token: token,
		}}, nil
	}

	for _, env := range fallbacksEnvs {
		env, ok := os.LookupEnv(env)
		if ok {
			return ParseApiInfoMulti(env), nil
		}
	}

	return []APIInfo{}, fmt.Errorf("could not determine API endpoint for node type: %v", t.Type())
}

func GetAPIInfo(ctx *cli.Context, t repo.RepoType) (APIInfo, error) {
	ainfos, err := GetAPIInfoMulti(ctx, t)
	if err != nil || len(ainfos) == 0 {
		return APIInfo{}, err
	}

	if len(ainfos) > 1 {
		log.Warn("multiple API infos received when only one was expected")
	}

	return ainfos[0], nil

}

type HttpHead struct {
	addr   string
	header http.Header
}

func GetRawAPIMulti(ctx *cli.Context, t repo.RepoType, version string) ([]HttpHead, error) {

	var httpHeads []HttpHead
	ainfos, err := GetAPIInfoMulti(ctx, t)
	if err != nil || len(ainfos) == 0 {
		return httpHeads, xerrors.Errorf("could not get API info for %s: %w", t.Type(), err)
	}

	for _, ainfo := range ainfos {
		addr, err := ainfo.DialArgs(version)
		if err != nil {
			return httpHeads, xerrors.Errorf("could not get DialArgs: %w", err)
		}
		httpHeads = append(httpHeads, HttpHead{addr: addr, header: ainfo.AuthHeader()})
	}

	if IsVeryVerbose {
		_, _ = fmt.Fprintf(ctx.App.Writer, "using raw API %s endpoint: %s\n", version, httpHeads[0].addr)
	}

	return httpHeads, nil
}

func GetRawAPI(ctx *cli.Context, t repo.RepoType, version string) (string, http.Header, error) {
	heads, err := GetRawAPIMulti(ctx, t, version)
	if err != nil {
		return "", nil, err
	}

	if len(heads) > 1 {
		log.Warnf("More than 1 header received when expecting only one")
	}

	return heads[0].addr, heads[0].header, nil
}

func GetCommonAPI(ctx *cli.Context) (api.CommonNet, jsonrpc.ClientCloser, error) {
	ti, ok := ctx.App.Metadata["repoType"]
	if !ok {
		log.Errorf("unknown repo type, are you sure you want to use GetCommonAPI?")
		ti = repo.FullNode
	}
	t, ok := ti.(repo.RepoType)
	if !ok {
		log.Errorf("repoType type does not match the type of repo.RepoType")
	}

	if tn, ok := ctx.App.Metadata["testnode-storage"]; ok {
		return tn.(api.StorageMiner), func() {}, nil
	}
	if tn, ok := ctx.App.Metadata["testnode-full"]; ok {
		return tn.(api.FullNode), func() {}, nil
	}

	addr, headers, err := GetRawAPI(ctx, t, "v0")
	if err != nil {
		return nil, nil, err
	}

	return client.NewCommonRPCV0(ctx.Context, addr, headers)
}

func GetFullNodeAPI(ctx *cli.Context) (v0api.FullNode, jsonrpc.ClientCloser, error) {
	// use the mocked API in CLI unit tests, see cli/mocks_test.go for mock definition
	if mock, ok := ctx.App.Metadata["test-full-api"]; ok {
		return &v0api.WrapperV1Full{FullNode: mock.(v1api.FullNode)}, func() {}, nil
	}

	if tn, ok := ctx.App.Metadata["testnode-full"]; ok {
		return &v0api.WrapperV1Full{FullNode: tn.(v1api.FullNode)}, func() {}, nil
	}

	addr, headers, err := GetRawAPI(ctx, repo.FullNode, "v0")
	if err != nil {
		return nil, nil, err
	}

	if IsVeryVerbose {
		_, _ = fmt.Fprintln(ctx.App.Writer, "using full node API v0 endpoint:", addr)
	}

	return client.NewFullNodeRPCV0(ctx.Context, addr, headers)
}

type contextKey string

// Not thread safe
func OnSingleNode(ctx context.Context) context.Context {
	return context.WithValue(ctx, contextKey("retry-node"), new(*int))
}

func FullNodeProxy[T api.FullNode](ins []T, outstr *api.FullNodeStruct) {
	outs := api.GetInternalStructs(outstr)

	var rins []reflect.Value
	for _, in := range ins {
		rins = append(rins, reflect.ValueOf(in))
	}

	for _, out := range outs {
		rProxyInternal := reflect.ValueOf(out).Elem()

		for f := 0; f < rProxyInternal.NumField(); f++ {
			field := rProxyInternal.Type().Field(f)

			var fns []reflect.Value
			for _, rin := range rins {
				fns = append(fns, rin.MethodByName(field.Name))
			}

			rProxyInternal.Field(f).Set(reflect.MakeFunc(field.Type, func(args []reflect.Value) (results []reflect.Value) {
				errorsToRetry := []error{&jsonrpc.RPCConnectionError{}, &jsonrpc.ErrClient{}}
				initialBackoff, err := time.ParseDuration("1s")
				if err != nil {
					return nil
				}

				ctx := args[0].Interface().(context.Context)

				curr := -1

				// for calls that need to be performed on the same node
				// primarily for miner when calling create block and submit block subsequently
				key := contextKey("retry-node")
				if ctx.Value(key) != nil {
					if (*ctx.Value(key).(**int)) == nil {
						*ctx.Value(key).(**int) = &curr
					} else {
						curr = **ctx.Value(key).(**int) - 1
					}
				}

				total := len(rins)
				result, err := retry.Retry(ctx, 5, initialBackoff, errorsToRetry, func() (results []reflect.Value, err2 error) {
					curr = (curr + 1) % total

					result := fns[curr].Call(args)
					if result[len(result)-1].IsNil() {
						return result, nil
					}
					e := result[len(result)-1].Interface().(error)
					return result, e
				})
				return result
			}))
		}
	}
}

func GetFullNodeAPIV1Single(ctx *cli.Context) (v1api.FullNode, jsonrpc.ClientCloser, error) {
	if tn, ok := ctx.App.Metadata["testnode-full"]; ok {
		return tn.(v1api.FullNode), func() {}, nil
	}

	addr, headers, err := GetRawAPI(ctx, repo.FullNode, "v1")
	if err != nil {
		return nil, nil, err
	}

	if IsVeryVerbose {
		_, _ = fmt.Fprintln(ctx.App.Writer, "using full node API v1 endpoint:", addr)
	}

	v1API, closer, err := client.NewFullNodeRPCV1(ctx.Context, addr, headers)
	if err != nil {
		return nil, nil, err
	}

	v, err := v1API.Version(ctx.Context)
	if err != nil {
		return nil, nil, err
	}
	if !v.APIVersion.EqMajorMinor(api.FullAPIVersion1) {
		return nil, nil, xerrors.Errorf("Remote API version didn't match (expected %s, remote %s)", api.FullAPIVersion1, v.APIVersion)
	}
	return v1API, closer, nil
}

func GetFullNodeAPIV1(ctx *cli.Context) (v1api.FullNode, jsonrpc.ClientCloser, error) {
	if tn, ok := ctx.App.Metadata["testnode-full"]; ok {
		return tn.(v1api.FullNode), func() {}, nil
	}

	heads, err := GetRawAPIMulti(ctx, repo.FullNode, "v1")
	if err != nil {
		return nil, nil, err
	}

	if IsVeryVerbose {
		_, _ = fmt.Fprintln(ctx.App.Writer, "using full node API v1 endpoint:", heads[0].addr)
	}

	var fullNodes []api.FullNode
	var closers []jsonrpc.ClientCloser

	for _, head := range heads {
		v1api, closer, err := client.NewFullNodeRPCV1(ctx.Context, head.addr, head.header)
		if err != nil {
			log.Warnf("Not able to establish connection to node with addr: ", head.addr)
			continue
		}
		fullNodes = append(fullNodes, v1api)
		closers = append(closers, closer)
	}

	// When running in cluster mode and trying to establish connections to multiple nodes, fail
	// if less than 2 lotus nodes are actually running
	if len(heads) > 1 && len(fullNodes) < 2 {
		return nil, nil, xerrors.Errorf("Not able to establish connection to more than a single node")
	}

	finalCloser := func() {
		for _, c := range closers {
			c()
		}
	}

	var v1API api.FullNodeStruct
	FullNodeProxy(fullNodes, &v1API)

	v, err := v1API.Version(ctx.Context)
	if err != nil {
		return nil, nil, err
	}
	if !v.APIVersion.EqMajorMinor(api.FullAPIVersion1) {
		return nil, nil, xerrors.Errorf("Remote API version didn't match (expected %s, remote %s)", api.FullAPIVersion1, v.APIVersion)
	}
	return &v1API, finalCloser, nil
}

type GetStorageMinerOptions struct {
	PreferHttp bool
}

type GetStorageMinerOption func(*GetStorageMinerOptions)

func StorageMinerUseHttp(opts *GetStorageMinerOptions) {
	opts.PreferHttp = true
}

func GetStorageMinerAPI(ctx *cli.Context, opts ...GetStorageMinerOption) (api.StorageMiner, jsonrpc.ClientCloser, error) {
	var options GetStorageMinerOptions
	for _, opt := range opts {
		opt(&options)
	}

	if tn, ok := ctx.App.Metadata["testnode-storage"]; ok {
		return tn.(api.StorageMiner), func() {}, nil
	}

	addr, headers, err := GetRawAPI(ctx, repo.StorageMiner, "v0")
	if err != nil {
		return nil, nil, err
	}

	if options.PreferHttp {
		u, err := url.Parse(addr)
		if err != nil {
			return nil, nil, xerrors.Errorf("parsing miner api URL: %w", err)
		}

		switch u.Scheme {
		case "ws":
			u.Scheme = "http"
		case "wss":
			u.Scheme = "https"
		}

		addr = u.String()
	}

	if IsVeryVerbose {
		_, _ = fmt.Fprintln(ctx.App.Writer, "using miner API v0 endpoint:", addr)
	}

	return client.NewStorageMinerRPCV0(ctx.Context, addr, headers)
}

func GetWorkerAPI(ctx *cli.Context) (api.Worker, jsonrpc.ClientCloser, error) {
	addr, headers, err := GetRawAPI(ctx, repo.Worker, "v0")
	if err != nil {
		return nil, nil, err
	}

	if IsVeryVerbose {
		_, _ = fmt.Fprintln(ctx.App.Writer, "using worker API v0 endpoint:", addr)
	}

	return client.NewWorkerRPCV0(ctx.Context, addr, headers)
}

func GetMarketsAPI(ctx *cli.Context) (api.StorageMiner, jsonrpc.ClientCloser, error) {
	// to support lotus-miner cli tests.
	if tn, ok := ctx.App.Metadata["testnode-storage"]; ok {
		return tn.(api.StorageMiner), func() {}, nil
	}

	addr, headers, err := GetRawAPI(ctx, repo.Markets, "v0")
	if err != nil {
		return nil, nil, err
	}

	if IsVeryVerbose {
		_, _ = fmt.Fprintln(ctx.App.Writer, "using markets API v0 endpoint:", addr)
	}

	// the markets node is a specialised miner's node, supporting only the
	// markets API, which is a subset of the miner API. All non-markets
	// operations will error out with "unsupported".
	return client.NewStorageMinerRPCV0(ctx.Context, addr, headers)
}

func GetGatewayAPI(ctx *cli.Context) (api.Gateway, jsonrpc.ClientCloser, error) {
	addr, headers, err := GetRawAPI(ctx, repo.FullNode, "v1")
	if err != nil {
		return nil, nil, err
	}

	if IsVeryVerbose {
		_, _ = fmt.Fprintln(ctx.App.Writer, "using gateway API v1 endpoint:", addr)
	}

	return client.NewGatewayRPCV1(ctx.Context, addr, headers)
}

func GetGatewayAPIV0(ctx *cli.Context) (v0api.Gateway, jsonrpc.ClientCloser, error) {
	addr, headers, err := GetRawAPI(ctx, repo.FullNode, "v0")
	if err != nil {
		return nil, nil, err
	}

	if IsVeryVerbose {
		_, _ = fmt.Fprintln(ctx.App.Writer, "using gateway API v0 endpoint:", addr)
	}

	return client.NewGatewayRPCV0(ctx.Context, addr, headers)
}

func DaemonContext(cctx *cli.Context) context.Context {
	if mtCtx, ok := cctx.App.Metadata[metadataTraceContext]; ok {
		return mtCtx.(context.Context)
	}

	return context.Background()
}

// ReqContext returns context for cli execution. Calling it for the first time
// installs SIGTERM handler that will close returned context.
// Not safe for concurrent execution.
func ReqContext(cctx *cli.Context) context.Context {
	tCtx := DaemonContext(cctx)

	ctx, done := context.WithCancel(tCtx)
	sigChan := make(chan os.Signal, 2)
	go func() {
		<-sigChan
		done()
	}()
	signal.Notify(sigChan, syscall.SIGTERM, syscall.SIGINT, syscall.SIGHUP)

	return ctx
}<|MERGE_RESOLUTION|>--- conflicted
+++ resolved
@@ -86,18 +86,6 @@
 			return []APIInfo{}, xerrors.Errorf("could not open repo at path: %s; %w", p, err)
 		}
 
-<<<<<<< HEAD
-=======
-		exists, err := r.Exists()
-		if err != nil {
-			return []APIInfo{}, xerrors.Errorf("repo.Exists returned an error: %w", err)
-		}
-
-		if !exists {
-			return []APIInfo{}, errors.New("repo directory does not exist. Make sure your configuration is correct")
-		}
-
->>>>>>> 2e769f1f
 		ma, err := r.APIEndpoint()
 		if err != nil {
 			return []APIInfo{}, xerrors.Errorf("could not get api endpoint: %w", err)
