package storage

import (
	"bytes"
	"context"
	"time"

	"github.com/filecoin-project/go-bitfield"

	"github.com/filecoin-project/go-address"
	"github.com/filecoin-project/go-state-types/abi"
	"github.com/filecoin-project/go-state-types/big"
	"github.com/filecoin-project/go-state-types/crypto"
	"github.com/filecoin-project/go-state-types/dline"
	"github.com/filecoin-project/specs-actors/actors/builtin"
	"github.com/ipfs/go-cid"

	"go.opencensus.io/trace"
	"golang.org/x/xerrors"

	"github.com/filecoin-project/specs-actors/actors/runtime/proof"

	"github.com/filecoin-project/lotus/api"
	"github.com/filecoin-project/lotus/api/apibstore"
	"github.com/filecoin-project/lotus/build"
	"github.com/filecoin-project/lotus/chain/actors"
	"github.com/filecoin-project/lotus/chain/actors/builtin/miner"
	"github.com/filecoin-project/lotus/chain/store"
	"github.com/filecoin-project/lotus/chain/types"
	"github.com/filecoin-project/lotus/journal"
)

func (s *WindowPoStScheduler) failPost(err error, deadline *dline.Info) {
	journal.J.RecordEvent(s.evtTypes[evtTypeWdPoStScheduler], func() interface{} {
		return WdPoStSchedulerEvt{
			evtCommon: s.getEvtCommon(err),
			State:     SchedulerStateFaulted,
		}
	})

	log.Errorf("TODO")
	/*s.failLk.Lock()
	if eps > s.failed {
		s.failed = eps
	}
	s.failLk.Unlock()*/
}

func (s *WindowPoStScheduler) doPost(ctx context.Context, deadline *dline.Info, ts *types.TipSet) {
	ctx, abort := context.WithCancel(ctx)

	s.abort = abort
	s.activeDeadline = deadline

	journal.J.RecordEvent(s.evtTypes[evtTypeWdPoStScheduler], func() interface{} {
		return WdPoStSchedulerEvt{
			evtCommon: s.getEvtCommon(nil),
			State:     SchedulerStateStarted,
		}
	})

	go func() {
		defer abort()

		ctx, span := trace.StartSpan(ctx, "WindowPoStScheduler.doPost")
		defer span.End()

		// recordProofsEvent records a successful proofs_processed event in the
		// journal, even if it was a noop (no partitions).
		recordProofsEvent := func(partitions []miner.PoStPartition, mcid cid.Cid) {
			journal.J.RecordEvent(s.evtTypes[evtTypeWdPoStProofs], func() interface{} {
				return &WdPoStProofsProcessedEvt{
					evtCommon:  s.getEvtCommon(nil),
					Partitions: partitions,
					MessageCID: mcid,
				}
			})
		}

		posts, err := s.runPost(ctx, *deadline, ts)
		if err != nil {
			log.Errorf("run window post failed: %+v", err)
			s.failPost(err, deadline)
			return
		}

		if len(posts) == 0 {
			recordProofsEvent(nil, cid.Undef)
			return
		}

		for i := range posts {
			post := &posts[i]
			sm, err := s.submitPost(ctx, post)
			if err != nil {
				log.Errorf("submit window post failed: %+v", err)
				s.failPost(err, deadline)
			} else {
				recordProofsEvent(post.Partitions, sm.Cid())
			}
		}

		journal.J.RecordEvent(s.evtTypes[evtTypeWdPoStScheduler], func() interface{} {
			return WdPoStSchedulerEvt{
				evtCommon: s.getEvtCommon(nil),
				State:     SchedulerStateSucceeded,
			}
		})
	}()
}

func (s *WindowPoStScheduler) checkSectors(ctx context.Context, check bitfield.BitField) (bitfield.BitField, error) {
	spt, err := s.proofType.RegisteredSealProof()
	if err != nil {
		return bitfield.BitField{}, xerrors.Errorf("getting seal proof type: %w", err)
	}

	mid, err := address.IDFromAddress(s.actor)
	if err != nil {
		return bitfield.BitField{}, err
	}

	sectors := make(map[abi.SectorID]struct{})
	var tocheck []abi.SectorID
	err = check.ForEach(func(snum uint64) error {
		s := abi.SectorID{
			Miner:  abi.ActorID(mid),
			Number: abi.SectorNumber(snum),
		}

		tocheck = append(tocheck, s)
		sectors[s] = struct{}{}
		return nil
	})
	if err != nil {
		return bitfield.BitField{}, xerrors.Errorf("iterating over bitfield: %w", err)
	}

	bad, err := s.faultTracker.CheckProvable(ctx, spt, tocheck)
	if err != nil {
		return bitfield.BitField{}, xerrors.Errorf("checking provable sectors: %w", err)
	}
	for _, id := range bad {
		delete(sectors, id)
	}

	log.Warnw("Checked sectors", "checked", len(tocheck), "good", len(sectors))

	sbf := bitfield.New()
	for s := range sectors {
		sbf.Set(uint64(s.Number))
	}

	return sbf, nil
}

func (s *WindowPoStScheduler) checkNextRecoveries(ctx context.Context, dlIdx uint64, partitions []miner.Partition) ([]miner.RecoveryDeclaration, *types.SignedMessage, error) {
	ctx, span := trace.StartSpan(ctx, "storage.checkNextRecoveries")
	defer span.End()

	faulty := uint64(0)
	params := &miner.DeclareFaultsRecoveredParams{
		Recoveries: []miner.RecoveryDeclaration{},
	}

	for partIdx, partition := range partitions {
		faults, err := partition.FaultySectors()
		if err != nil {
			return nil, nil, xerrors.Errorf("getting faults: %w", err)
		}
		recovering, err := partition.RecoveringSectors()
		if err != nil {
			return nil, nil, xerrors.Errorf("getting recovering: %w", err)
		}
		unrecovered, err := bitfield.SubtractBitField(faults, recovering)
		if err != nil {
			return nil, nil, xerrors.Errorf("subtracting recovered set from fault set: %w", err)
		}

		uc, err := unrecovered.Count()
		if err != nil {
			return nil, nil, xerrors.Errorf("counting unrecovered sectors: %w", err)
		}

		if uc == 0 {
			continue
		}

		faulty += uc

		recovered, err := s.checkSectors(ctx, unrecovered)
		if err != nil {
			return nil, nil, xerrors.Errorf("checking unrecovered sectors: %w", err)
		}

		// if all sectors failed to recover, don't declare recoveries
		recoveredCount, err := recovered.Count()
		if err != nil {
			return nil, nil, xerrors.Errorf("counting recovered sectors: %w", err)
		}

		if recoveredCount == 0 {
			continue
		}

		params.Recoveries = append(params.Recoveries, miner.RecoveryDeclaration{
			Deadline:  dlIdx,
			Partition: uint64(partIdx),
			Sectors:   recovered,
		})
	}

	recoveries := params.Recoveries
	if len(recoveries) == 0 {
		if faulty != 0 {
			log.Warnw("No recoveries to declare", "deadline", dlIdx, "faulty", faulty)
		}

		return recoveries, nil, nil
	}

	enc, aerr := actors.SerializeParams(params)
	if aerr != nil {
		return recoveries, nil, xerrors.Errorf("could not serialize declare recoveries parameters: %w", aerr)
	}

	msg := &types.Message{
		To:     s.actor,
		From:   s.worker,
		Method: builtin.MethodsMiner.DeclareFaultsRecovered,
		Params: enc,
		Value:  types.NewInt(0),
	}
	spec := &api.MessageSendSpec{MaxFee: abi.TokenAmount(s.feeCfg.MaxWindowPoStGasFee)}
	s.setSender(ctx, msg, spec)

	sm, err := s.api.MpoolPushMessage(ctx, msg, &api.MessageSendSpec{MaxFee: abi.TokenAmount(s.feeCfg.MaxWindowPoStGasFee)})
	if err != nil {
		return recoveries, sm, xerrors.Errorf("pushing message to mpool: %w", err)
	}

	log.Warnw("declare faults recovered Message CID", "cid", sm.Cid())

	rec, err := s.api.StateWaitMsg(context.TODO(), sm.Cid(), build.MessageConfidence)
	if err != nil {
		return recoveries, sm, xerrors.Errorf("declare faults recovered wait error: %w", err)
	}

	if rec.Receipt.ExitCode != 0 {
		return recoveries, sm, xerrors.Errorf("declare faults recovered wait non-0 exit code: %d", rec.Receipt.ExitCode)
	}

	return recoveries, sm, nil
}

func (s *WindowPoStScheduler) checkNextFaults(ctx context.Context, dlIdx uint64, partitions []miner.Partition) ([]miner.FaultDeclaration, *types.SignedMessage, error) {
	ctx, span := trace.StartSpan(ctx, "storage.checkNextFaults")
	defer span.End()

	bad := uint64(0)
	params := &miner.DeclareFaultsParams{
		Faults: []miner.FaultDeclaration{},
	}

	for partIdx, partition := range partitions {
		toCheck, err := partition.ActiveSectors()
		if err != nil {
			return nil, nil, xerrors.Errorf("getting active sectors: %w", err)
		}

		good, err := s.checkSectors(ctx, toCheck)
		if err != nil {
			return nil, nil, xerrors.Errorf("checking sectors: %w", err)
		}

		faulty, err := bitfield.SubtractBitField(toCheck, good)
		if err != nil {
			return nil, nil, xerrors.Errorf("calculating faulty sector set: %w", err)
		}

		c, err := faulty.Count()
		if err != nil {
			return nil, nil, xerrors.Errorf("counting faulty sectors: %w", err)
		}

		if c == 0 {
			continue
		}

		bad += c

		params.Faults = append(params.Faults, miner.FaultDeclaration{
			Deadline:  dlIdx,
			Partition: uint64(partIdx),
			Sectors:   faulty,
		})
	}

	faults := params.Faults
	if len(faults) == 0 {
		return faults, nil, nil
	}

	log.Errorw("DETECTED FAULTY SECTORS, declaring faults", "count", bad)

	enc, aerr := actors.SerializeParams(params)
	if aerr != nil {
		return faults, nil, xerrors.Errorf("could not serialize declare faults parameters: %w", aerr)
	}

	msg := &types.Message{
		To:     s.actor,
		From:   s.worker,
		Method: builtin.MethodsMiner.DeclareFaults,
		Params: enc,
		Value:  types.NewInt(0), // TODO: Is there a fee?
	}
	spec := &api.MessageSendSpec{MaxFee: abi.TokenAmount(s.feeCfg.MaxWindowPoStGasFee)}
	s.setSender(ctx, msg, spec)

	sm, err := s.api.MpoolPushMessage(ctx, msg, spec)
	if err != nil {
		return faults, sm, xerrors.Errorf("pushing message to mpool: %w", err)
	}

	log.Warnw("declare faults Message CID", "cid", sm.Cid())

	rec, err := s.api.StateWaitMsg(context.TODO(), sm.Cid(), build.MessageConfidence)
	if err != nil {
		return faults, sm, xerrors.Errorf("declare faults wait error: %w", err)
	}

	if rec.Receipt.ExitCode != 0 {
		return faults, sm, xerrors.Errorf("declare faults wait non-0 exit code: %d", rec.Receipt.ExitCode)
	}

	return faults, sm, nil
}

func (s *WindowPoStScheduler) runPost(ctx context.Context, di dline.Info, ts *types.TipSet) ([]miner.SubmitWindowedPoStParams, error) {
	ctx, span := trace.StartSpan(ctx, "storage.runPost")
	defer span.End()

	stor := store.ActorStore(ctx, apibstore.NewAPIBlockstore(s.api))
	act, err := s.api.StateGetActor(context.TODO(), s.actor, ts.Key())
	if err != nil {
		return nil, xerrors.Errorf("resolving actor: %w", err)
	}

	mas, err := miner.Load(stor, act)
	if err != nil {
		return nil, xerrors.Errorf("getting miner state: %w", err)
	}

	go func() {
		// TODO: extract from runPost, run on fault cutoff boundaries

		// check faults / recoveries for the *next* deadline. It's already too
		// late to declare them for this deadline
		declDeadline := (di.Index + 2) % di.WPoStPeriodDeadlines

		dl, err := mas.LoadDeadline(declDeadline)
		if err != nil {
			log.Errorf("loading deadline: %v", err)
			return
		}
		var partitions []miner.Partition
		err = dl.ForEachPartition(func(_ uint64, part miner.Partition) error {
			partitions = append(partitions, part)
			return nil
		})
		if err != nil {
			log.Errorf("loading partitions: %v", err)
			return
		}

		var (
			sigmsg     *types.SignedMessage
			recoveries []miner.RecoveryDeclaration
			faults     []miner.FaultDeclaration

			// optionalCid returns the CID of the message, or cid.Undef is the
			// message is nil. We don't need the argument (could capture the
			// pointer), but it's clearer and purer like that.
			optionalCid = func(sigmsg *types.SignedMessage) cid.Cid {
				if sigmsg == nil {
					return cid.Undef
				}
				return sigmsg.Cid()
			}
		)

		if recoveries, sigmsg, err = s.checkNextRecoveries(context.TODO(), declDeadline, partitions); err != nil {
			// TODO: This is potentially quite bad, but not even trying to post when this fails is objectively worse
			log.Errorf("checking sector recoveries: %v", err)
		}

		journal.J.RecordEvent(s.evtTypes[evtTypeWdPoStRecoveries], func() interface{} {
			j := WdPoStRecoveriesProcessedEvt{
				evtCommon:    s.getEvtCommon(err),
				Declarations: recoveries,
				MessageCID:   optionalCid(sigmsg),
			}
			j.Error = err
			return j
		})

		if faults, sigmsg, err = s.checkNextFaults(context.TODO(), declDeadline, partitions); err != nil {
			// TODO: This is also potentially really bad, but we try to post anyways
			log.Errorf("checking sector faults: %v", err)
		}

		journal.J.RecordEvent(s.evtTypes[evtTypeWdPoStFaults], func() interface{} {
			return WdPoStFaultsProcessedEvt{
				evtCommon:    s.getEvtCommon(err),
				Declarations: faults,
				MessageCID:   optionalCid(sigmsg),
			}
		})
	}()

	buf := new(bytes.Buffer)
	if err := s.actor.MarshalCBOR(buf); err != nil {
		return nil, xerrors.Errorf("failed to marshal address to cbor: %w", err)
	}

	rand, err := s.api.ChainGetRandomnessFromBeacon(ctx, ts.Key(), crypto.DomainSeparationTag_WindowedPoStChallengeSeed, di.Challenge, buf.Bytes())
	if err != nil {
		return nil, xerrors.Errorf("failed to get chain randomness for window post (ts=%d; deadline=%d): %w", ts.Height(), di, err)
	}

<<<<<<< HEAD
	dl, err := mas.LoadDeadline(di.Index)
=======
	// Get the partitions for the given deadline
	partitions, err := s.api.StateMinerPartitions(ctx, s.actor, di.Index, ts.Key())
>>>>>>> 9afdda45
	if err != nil {
		return nil, xerrors.Errorf("loading deadline: %w", err)
	}

	var partitions []miner.Partition
	err = dl.ForEachPartition(func(_ uint64, part miner.Partition) error {
		partitions = append(partitions, part)
		return nil
	})
	if err != nil {
		return nil, xerrors.Errorf("loading partitions: %w", err)
	}

	// Split partitions into batches, so as not to exceed the number of sectors
	// allowed in a single message
	partitionBatches, err := s.batchPartitions(partitions)
	if err != nil {
		return nil, err
	}

	// Generate proofs in batches
	posts := make([]miner.SubmitWindowedPoStParams, 0, len(partitionBatches))
	for batchIdx, batch := range partitionBatches {
		batchPartitionStartIdx := 0
		for _, batch := range partitionBatches[:batchIdx] {
			batchPartitionStartIdx += len(batch)
		}

		params := miner.SubmitWindowedPoStParams{
			Deadline:   di.Index,
			Partitions: make([]miner.PoStPartition, 0, len(batch)),
			Proofs:     nil,
		}

		skipCount := uint64(0)
		postSkipped := bitfield.New()
		var postOut []proof.PoStProof
		somethingToProve := true

		for retries := 0; retries < 5; retries++ {
			var partitions []miner.PoStPartition
			var sinfos []proof.SectorInfo
			for partIdx, partition := range batch {
				// TODO: Can do this in parallel
				toProve, err := partition.ActiveSectors()
				if err != nil {
					return nil, xerrors.Errorf("getting active sectors: %w", err)
				}

<<<<<<< HEAD
			recs, err := partition.RecoveringSectors()
			if err != nil {
				return nil, xerrors.Errorf("getting recovering sectors: %w", err)
			}
			toProve, err = bitfield.MergeBitFields(toProve, recs)
			if err != nil {
				return nil, xerrors.Errorf("adding recoveries to set of sectors to prove: %w", err)
			}
=======
				toProve, err = bitfield.MergeBitFields(toProve, partition.Recoveries)
				if err != nil {
					return nil, xerrors.Errorf("adding recoveries to set of sectors to prove: %w", err)
				}
>>>>>>> 9afdda45

				good, err := s.checkSectors(ctx, toProve)
				if err != nil {
					return nil, xerrors.Errorf("checking sectors to skip: %w", err)
				}

				good, err = bitfield.SubtractBitField(good, postSkipped)
				if err != nil {
					return nil, xerrors.Errorf("toProve - postSkipped: %w", err)
				}

				skipped, err := bitfield.SubtractBitField(toProve, good)
				if err != nil {
					return nil, xerrors.Errorf("toProve - good: %w", err)
				}

				sc, err := skipped.Count()
				if err != nil {
					return nil, xerrors.Errorf("getting skipped sector count: %w", err)
				}

				skipCount += sc

<<<<<<< HEAD
			partitionSectors, err := partition.AllSectors()
			if err != nil {
				return nil, xerrors.Errorf("getting partition sectors: %w", err)
			}

			ssi, err := s.sectorsForProof(ctx, good, partitionSectors, ts)
			if err != nil {
				return nil, xerrors.Errorf("getting sorted sector info: %w", err)
=======
				ssi, err := s.sectorsForProof(ctx, good, partition.Sectors, ts)
				if err != nil {
					return nil, xerrors.Errorf("getting sorted sector info: %w", err)
				}

				if len(ssi) == 0 {
					continue
				}

				sinfos = append(sinfos, ssi...)
				partitions = append(partitions, miner.PoStPartition{
					Index:   uint64(batchPartitionStartIdx + partIdx),
					Skipped: skipped,
				})
>>>>>>> 9afdda45
			}

			if len(sinfos) == 0 {
				// nothing to prove for this batch
				somethingToProve = false
				break
			}

			// Generate proof
			log.Infow("running window post",
				"chain-random", rand,
				"deadline", di,
				"height", ts.Height(),
				"skipped", skipCount)

			tsStart := build.Clock.Now()

			mid, err := address.IDFromAddress(s.actor)
			if err != nil {
				return nil, err
			}

			var ps []abi.SectorID
			postOut, ps, err = s.prover.GenerateWindowPoSt(ctx, abi.ActorID(mid), sinfos, abi.PoStRandomness(rand))
			elapsed := time.Since(tsStart)

			log.Infow("computing window post", "batch", batchIdx, "elapsed", elapsed)

			if err == nil {
				// Proof generation successful, stop retrying
				params.Partitions = append(params.Partitions, partitions...)

				break
			}

			// Proof generation failed, so retry

			if len(ps) == 0 {
				return nil, xerrors.Errorf("running window post failed: %w", err)
			}

			log.Warnw("generate window post skipped sectors", "sectors", ps, "error", err, "try", retries)

			skipCount += uint64(len(ps))
			for _, sector := range ps {
				postSkipped.Set(uint64(sector.Number))
			}
		}

		// Nothing to prove for this batch, try the next batch
		if !somethingToProve {
			continue
		}

		if len(postOut) == 0 {
			return nil, xerrors.Errorf("received no proofs back from generate window post")
		}

		params.Proofs = postOut

		posts = append(posts, params)
	}

	// Compute randomness after generating proofs so as to reduce the impact
	// of chain reorgs (which change randomness)
	commEpoch := di.Open
	commRand, err := s.api.ChainGetRandomnessFromTickets(ctx, ts.Key(), crypto.DomainSeparationTag_PoStChainCommit, commEpoch, nil)
	if err != nil {
		return nil, xerrors.Errorf("failed to get chain randomness for window post (ts=%d; deadline=%d): %w", ts.Height(), commEpoch, err)
	}

	for i := range posts {
		posts[i].ChainCommitEpoch = commEpoch
		posts[i].ChainCommitRand = commRand
	}

	return posts, nil
}

func (s *WindowPoStScheduler) batchPartitions(partitions []*miner.Partition) ([][]*miner.Partition, error) {
	// Get the number of sectors allowed in a partition, for this proof size
	sectorsPerPartition, err := builtin.PoStProofWindowPoStPartitionSectors(s.proofType)
	if err != nil {
		return nil, xerrors.Errorf("getting sectors per partition: %w", err)
	}

	// We don't want to exceed the number of sectors allowed in a message.
	// So given the number of sectors in a partition, work out the number of
	// partitions that can be in a message without exceeding sectors per
	// message:
	// floor(number of sectors allowed in a message / sectors per partition)
	// eg:
	// max sectors per message  7:  ooooooo
	// sectors per partition    3:  ooo
	// partitions per message   2:  oooOOO
	//                              <1><2> (3rd doesn't fit)
	partitionsPerMsg := int(miner.AddressedSectorsMax / sectorsPerPartition)

	// The number of messages will be:
	// ceiling(number of partitions / partitions per message)
	batchCount := len(partitions) / partitionsPerMsg
	if len(partitions)%partitionsPerMsg != 0 {
		batchCount++
	}

	// Split the partitions into batches
	batches := make([][]*miner.Partition, 0, batchCount)
	for i := 0; i < len(partitions); i += partitionsPerMsg {
		end := i + partitionsPerMsg
		if end > len(partitions) {
			end = len(partitions)
		}
		batches = append(batches, partitions[i:end])
	}
	return batches, nil
}

func (s *WindowPoStScheduler) sectorsForProof(ctx context.Context, goodSectors, allSectors bitfield.BitField, ts *types.TipSet) ([]proof.SectorInfo, error) {
	sset, err := s.api.StateMinerSectors(ctx, s.actor, &goodSectors, false, ts.Key())
	if err != nil {
		return nil, err
	}

	if len(sset) == 0 {
		return nil, nil
	}

	substitute := proof.SectorInfo{
		SectorNumber: sset[0].ID,
		SealedCID:    sset[0].Info.SealedCID,
		SealProof:    sset[0].Info.SealProof,
	}

	sectorByID := make(map[uint64]proof.SectorInfo, len(sset))
	for _, sector := range sset {
		sectorByID[uint64(sector.ID)] = proof.SectorInfo{
			SectorNumber: sector.ID,
			SealedCID:    sector.Info.SealedCID,
			SealProof:    sector.Info.SealProof,
		}
	}

	proofSectors := make([]proof.SectorInfo, 0, len(sset))
	if err := allSectors.ForEach(func(sectorNo uint64) error {
		if info, found := sectorByID[sectorNo]; found {
			proofSectors = append(proofSectors, info)
		} else {
			proofSectors = append(proofSectors, substitute)
		}
		return nil
	}); err != nil {
		return nil, xerrors.Errorf("iterating partition sector bitmap: %w", err)
	}

	return proofSectors, nil
}

func (s *WindowPoStScheduler) submitPost(ctx context.Context, proof *miner.SubmitWindowedPoStParams) (*types.SignedMessage, error) {
	ctx, span := trace.StartSpan(ctx, "storage.commitPost")
	defer span.End()

	var sm *types.SignedMessage

	enc, aerr := actors.SerializeParams(proof)
	if aerr != nil {
		return nil, xerrors.Errorf("could not serialize submit window post parameters: %w", aerr)
	}

	msg := &types.Message{
		To:     s.actor,
		From:   s.worker,
		Method: builtin.MethodsMiner.SubmitWindowedPoSt,
		Params: enc,
		Value:  types.NewInt(0),
	}
	spec := &api.MessageSendSpec{MaxFee: abi.TokenAmount(s.feeCfg.MaxWindowPoStGasFee)}
	s.setSender(ctx, msg, spec)

	// TODO: consider maybe caring about the output
	sm, err := s.api.MpoolPushMessage(ctx, msg, spec)

	if err != nil {
		return nil, xerrors.Errorf("pushing message to mpool: %w", err)
	}

	log.Infof("Submitted window post: %s", sm.Cid())

	go func() {
		rec, err := s.api.StateWaitMsg(context.TODO(), sm.Cid(), build.MessageConfidence)
		if err != nil {
			log.Error(err)
			return
		}

		if rec.Receipt.ExitCode == 0 {
			return
		}

		log.Errorf("Submitting window post %s failed: exit %d", sm.Cid(), rec.Receipt.ExitCode)
	}()

	return sm, nil
}

func (s *WindowPoStScheduler) setSender(ctx context.Context, msg *types.Message, spec *api.MessageSendSpec) {
	mi, err := s.api.StateMinerInfo(ctx, s.actor, types.EmptyTSK)
	if err != nil {
		log.Errorw("error getting miner info", "error", err)

		// better than just failing
		msg.From = s.worker
		return
	}

	gm, err := s.api.GasEstimateMessageGas(ctx, msg, spec, types.EmptyTSK)
	if err != nil {
		log.Errorw("estimating gas", "error", err)
		msg.From = s.worker
		return
	}
	*msg = *gm

	minFunds := big.Add(msg.RequiredFunds(), msg.Value)

	pa, err := AddressFor(ctx, s.api, mi, PoStAddr, minFunds)
	if err != nil {
		log.Errorw("error selecting address for window post", "error", err)
		msg.From = s.worker
		return
	}

	msg.From = pa
}<|MERGE_RESOLUTION|>--- conflicted
+++ resolved
@@ -429,16 +429,12 @@
 		return nil, xerrors.Errorf("failed to get chain randomness for window post (ts=%d; deadline=%d): %w", ts.Height(), di, err)
 	}
 
-<<<<<<< HEAD
 	dl, err := mas.LoadDeadline(di.Index)
-=======
+	if err != nil {
+		return nil, xerrors.Errorf("loading deadline: %w", err)
+	}
+
 	// Get the partitions for the given deadline
-	partitions, err := s.api.StateMinerPartitions(ctx, s.actor, di.Index, ts.Key())
->>>>>>> 9afdda45
-	if err != nil {
-		return nil, xerrors.Errorf("loading deadline: %w", err)
-	}
-
 	var partitions []miner.Partition
 	err = dl.ForEachPartition(func(_ uint64, part miner.Partition) error {
 		partitions = append(partitions, part)
@@ -450,7 +446,7 @@
 
 	// Split partitions into batches, so as not to exceed the number of sectors
 	// allowed in a single message
-	partitionBatches, err := s.batchPartitions(partitions)
+	partitionBatches, err := s.batchPartitions(partitions, mas)
 	if err != nil {
 		return nil, err
 	}
@@ -484,21 +480,14 @@
 					return nil, xerrors.Errorf("getting active sectors: %w", err)
 				}
 
-<<<<<<< HEAD
-			recs, err := partition.RecoveringSectors()
-			if err != nil {
-				return nil, xerrors.Errorf("getting recovering sectors: %w", err)
-			}
-			toProve, err = bitfield.MergeBitFields(toProve, recs)
-			if err != nil {
-				return nil, xerrors.Errorf("adding recoveries to set of sectors to prove: %w", err)
-			}
-=======
-				toProve, err = bitfield.MergeBitFields(toProve, partition.Recoveries)
+				recs, err := partition.RecoveringSectors()
+				if err != nil {
+					return nil, xerrors.Errorf("getting recovering sectors: %w", err)
+				}
+				toProve, err = bitfield.MergeBitFields(toProve, recs)
 				if err != nil {
 					return nil, xerrors.Errorf("adding recoveries to set of sectors to prove: %w", err)
 				}
->>>>>>> 9afdda45
 
 				good, err := s.checkSectors(ctx, toProve)
 				if err != nil {
@@ -522,17 +511,12 @@
 
 				skipCount += sc
 
-<<<<<<< HEAD
-			partitionSectors, err := partition.AllSectors()
-			if err != nil {
-				return nil, xerrors.Errorf("getting partition sectors: %w", err)
-			}
-
-			ssi, err := s.sectorsForProof(ctx, good, partitionSectors, ts)
-			if err != nil {
-				return nil, xerrors.Errorf("getting sorted sector info: %w", err)
-=======
-				ssi, err := s.sectorsForProof(ctx, good, partition.Sectors, ts)
+				partitionSectors, err := partition.AllSectors()
+				if err != nil {
+					return nil, xerrors.Errorf("getting partition sectors: %w", err)
+				}
+
+				ssi, err := s.sectorsForProof(ctx, good, partitionSectors, ts)
 				if err != nil {
 					return nil, xerrors.Errorf("getting sorted sector info: %w", err)
 				}
@@ -546,7 +530,6 @@
 					Index:   uint64(batchPartitionStartIdx + partIdx),
 					Skipped: skipped,
 				})
->>>>>>> 9afdda45
 			}
 
 			if len(sinfos) == 0 {
@@ -626,11 +609,16 @@
 	return posts, nil
 }
 
-func (s *WindowPoStScheduler) batchPartitions(partitions []*miner.Partition) ([][]*miner.Partition, error) {
+func (s *WindowPoStScheduler) batchPartitions(partitions []miner.Partition, mas miner.State) ([][]miner.Partition, error) {
 	// Get the number of sectors allowed in a partition, for this proof size
 	sectorsPerPartition, err := builtin.PoStProofWindowPoStPartitionSectors(s.proofType)
 	if err != nil {
 		return nil, xerrors.Errorf("getting sectors per partition: %w", err)
+	}
+
+	maxSectors, err := mas.MaxAddressedSectors()
+	if err != nil {
+		return nil, err
 	}
 
 	// We don't want to exceed the number of sectors allowed in a message.
@@ -643,7 +631,7 @@
 	// sectors per partition    3:  ooo
 	// partitions per message   2:  oooOOO
 	//                              <1><2> (3rd doesn't fit)
-	partitionsPerMsg := int(miner.AddressedSectorsMax / sectorsPerPartition)
+	partitionsPerMsg := int(maxSectors / sectorsPerPartition)
 
 	// The number of messages will be:
 	// ceiling(number of partitions / partitions per message)
@@ -653,7 +641,7 @@
 	}
 
 	// Split the partitions into batches
-	batches := make([][]*miner.Partition, 0, batchCount)
+	batches := make([][]miner.Partition, 0, batchCount)
 	for i := 0; i < len(partitions); i += partitionsPerMsg {
 		end := i + partitionsPerMsg
 		if end > len(partitions) {
