--- conflicted
+++ resolved
@@ -37,11 +37,7 @@
 }
 
 // BuildVersion is the local build version
-<<<<<<< HEAD
-const BuildVersion = "1.18.2"
-=======
 const BuildVersion = "1.19.0"
->>>>>>> 2e769f1f
 
 func UserVersion() string {
 	if os.Getenv("LOTUS_VERSION_IGNORE_COMMIT") == "1" {
