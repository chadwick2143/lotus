package genesis

import (
	"context"
	"encoding/json"

	"github.com/filecoin-project/go-amt-ipld/v2"
	"github.com/filecoin-project/specs-actors/actors/abi"
	"github.com/filecoin-project/specs-actors/actors/builtin"
	"github.com/filecoin-project/specs-actors/actors/builtin/account"
	"github.com/filecoin-project/specs-actors/actors/builtin/multisig"
	"github.com/filecoin-project/specs-actors/actors/builtin/verifreg"
	"github.com/filecoin-project/specs-actors/actors/runtime"
	"github.com/filecoin-project/specs-actors/actors/util/adt"
	"github.com/ipfs/go-cid"
	"github.com/ipfs/go-datastore"
	bstore "github.com/ipfs/go-ipfs-blockstore"
	cbor "github.com/ipfs/go-ipld-cbor"
	logging "github.com/ipfs/go-log/v2"
	"golang.org/x/xerrors"

	"github.com/filecoin-project/go-address"

	"github.com/filecoin-project/lotus/chain/state"
	"github.com/filecoin-project/lotus/chain/store"
	"github.com/filecoin-project/lotus/chain/types"
	"github.com/filecoin-project/lotus/chain/vm"
	"github.com/filecoin-project/lotus/genesis"
)

const AccountStart = 100
const MinerStart = 1000
const MaxAccounts = MinerStart - AccountStart

var log = logging.Logger("genesis")

type GenesisBootstrap struct {
	Genesis *types.BlockHeader
}

/*
From a list of parameters, create a genesis block / initial state

The process:
- Bootstrap state (MakeInitialStateTree)
  - Create empty state
  - Create system actor
  - Make init actor
    - Create accounts mappings
    - Set NextID to MinerStart
  - Setup Reward (1.4B fil)
  - Setup Cron
  - Create empty power actor
  - Create empty market
  - Create verified registry
  - Setup burnt fund address
  - Initialize account / msig balances
- Instantiate early vm with genesis syscalls
  - Create miners
    - Each:
      - power.CreateMiner, set msg value to PowerBalance
      - market.AddFunds with correct value
      - market.PublishDeals for related sectors
    - Set network power in the power actor to what we'll have after genesis creation
    - For each precommitted sector
      - Get deal weight
      - Calculate QA Power
      - Remove fake power from the power actor
      - Calculate pledge
      - Precommit
      - Confirm valid

Data Types:

PreSeal :{
  CommR    CID
  CommD    CID
  SectorID SectorNumber
  Deal     market.DealProposal # Start at 0, self-deal!
}

Genesis: {
	Accounts: [ # non-miner, non-singleton actors, max len = MaxAccounts
		{
			Type: "account" / "multisig",
			Value: "attofil",
			[Meta: {msig settings, account key..}]
		},...
	],
	Miners: [
		{
			Owner, Worker Addr # ID
			MarketBalance, PowerBalance TokenAmount
			SectorSize uint64
			PreSeals []PreSeal
		},...
	],
}

*/

func MakeInitialStateTree(ctx context.Context, bs bstore.Blockstore, template genesis.Template) (*state.StateTree, error) {
	// Create empty state tree

	cst := cbor.NewCborStore(bs)
	_, err := cst.Put(context.TODO(), []struct{}{})
	if err != nil {
		return nil, xerrors.Errorf("putting empty object: %w", err)
	}

	state, err := state.NewStateTree(cst)
	if err != nil {
		return nil, xerrors.Errorf("making new state tree: %w", err)
	}

	emptyobject, err := cst.Put(context.TODO(), []struct{}{})
	if err != nil {
		return nil, xerrors.Errorf("failed putting empty object: %w", err)
	}

	// Create system actor

	sysact, err := SetupSystemActor(bs)
	if err != nil {
		return nil, xerrors.Errorf("setup init actor: %w", err)
	}
	if err := state.SetActor(builtin.SystemActorAddr, sysact); err != nil {
		return nil, xerrors.Errorf("set init actor: %w", err)
	}

	// Create init actor

	initact, err := SetupInitActor(bs, template.NetworkName, template.Accounts, template.VerifregRootKey)
	if err != nil {
		return nil, xerrors.Errorf("setup init actor: %w", err)
	}
	if err := state.SetActor(builtin.InitActorAddr, initact); err != nil {
		return nil, xerrors.Errorf("set init actor: %w", err)
	}

	// Setup reward
	rewact, err := SetupRewardActor(bs)
	if err != nil {
		return nil, xerrors.Errorf("setup init actor: %w", err)
	}

	err = state.SetActor(builtin.RewardActorAddr, rewact)
	if err != nil {
		return nil, xerrors.Errorf("set network account actor: %w", err)
	}

	// Setup cron
	cronact, err := SetupCronActor(bs)
	if err != nil {
		return nil, xerrors.Errorf("setup cron actor: %w", err)
	}
	if err := state.SetActor(builtin.CronActorAddr, cronact); err != nil {
		return nil, xerrors.Errorf("set cron actor: %w", err)
	}

	// Create empty power actor
	spact, err := SetupStoragePowerActor(bs)
	if err != nil {
		return nil, xerrors.Errorf("setup storage market actor: %w", err)
	}
	if err := state.SetActor(builtin.StoragePowerActorAddr, spact); err != nil {
		return nil, xerrors.Errorf("set storage market actor: %w", err)
	}

	// Create empty market actor
	marketact, err := SetupStorageMarketActor(bs)
	if err != nil {
		return nil, xerrors.Errorf("setup storage market actor: %w", err)
	}
	if err := state.SetActor(builtin.StorageMarketActorAddr, marketact); err != nil {
		return nil, xerrors.Errorf("set market actor: %w", err)
	}

	// Create verified registry
	verifact, err := SetupVerifiedRegistryActor(bs)
	if err != nil {
		return nil, xerrors.Errorf("setup storage market actor: %w", err)
	}
	if err := state.SetActor(builtin.VerifiedRegistryActorAddr, verifact); err != nil {
		return nil, xerrors.Errorf("set market actor: %w", err)
	}

	// Setup burnt-funds
	err = state.SetActor(builtin.BurntFundsActorAddr, &types.Actor{
		Code:    builtin.AccountActorCodeID,
		Balance: types.NewInt(0),
		Head:    emptyobject,
	})
	if err != nil {
		return nil, xerrors.Errorf("set burnt funds account actor: %w", err)
	}

	// Create accounts
	for id, info := range template.Accounts {
		if info.Type != genesis.TAccount && info.Type != genesis.TMultisig {
			return nil, xerrors.New("unsupported account type")
		}

		ida, err := address.NewIDAddress(uint64(AccountStart + id))
		if err != nil {
			return nil, err
		}

<<<<<<< HEAD
		if err = createAccount(ctx, bs, cst, state, ida, info); err != nil {
			return nil, err
=======
		// var newAddress address.Address

		if info.Type == genesis.TAccount {
			var ainfo genesis.AccountMeta
			if err := json.Unmarshal(info.Meta, &ainfo); err != nil {
				return nil, xerrors.Errorf("unmarshaling account meta: %w", err)
			}
			st, err := cst.Put(ctx, &account.State{Address: ainfo.Owner})
			if err != nil {
				return nil, err
			}
			err = state.SetActor(ida, &types.Actor{
				Code:    builtin.AccountActorCodeID,
				Balance: info.Balance,
				Head:    st,
			})
			if err != nil {
				return nil, xerrors.Errorf("setting account from actmap: %w", err)
			}
		} else if info.Type == genesis.TMultisig {
			var ainfo genesis.MultisigMeta
			if err := json.Unmarshal(info.Meta, &ainfo); err != nil {
				return nil, xerrors.Errorf("unmarshaling account meta: %w", err)
			}

			pending, err := adt.MakeEmptyMap(adt.WrapStore(ctx, cst)).Root()
			if err != nil {
				return nil, xerrors.Errorf("failed to create empty map: %v", err)
			}

			st, err := cst.Put(ctx, &multisig.State{
				Signers:               ainfo.Signers,
				NumApprovalsThreshold: uint64(ainfo.Threshold),
				StartEpoch:            abi.ChainEpoch(ainfo.VestingStart),
				UnlockDuration:        abi.ChainEpoch(ainfo.VestingDuration),
				PendingTxns:           pending,
				InitialBalance:        info.Balance,
			})
			if err != nil {
				return nil, err
			}
			err = state.SetActor(ida, &types.Actor{
				Code:    builtin.MultisigActorCodeID,
				Balance: info.Balance,
				Head:    st,
			})
			if err != nil {
				return nil, xerrors.Errorf("setting account from actmap: %w", err)
			}
>>>>>>> e1c9c429
		}

	}

	vregroot, err := address.NewIDAddress(80)
	if err != nil {
		return nil, err
	}

	if err = createAccount(ctx, bs, cst, state, vregroot, template.VerifregRootKey); err != nil {
		return nil, err
	}

	return state, nil
}

func createAccount(ctx context.Context, bs bstore.Blockstore, cst cbor.IpldStore, state *state.StateTree, ida address.Address, info genesis.Actor) error {
	// var newAddress address.Address
	if (info.Type == genesis.TAccount) {
		var ainfo genesis.AccountMeta
		if err := json.Unmarshal(info.Meta, &ainfo); err != nil {
			return xerrors.Errorf("unmarshaling account meta: %w", err)
		}
		st, err := cst.Put(ctx, &account.State{Address: ainfo.Owner})
		if err != nil {
			return err
		}
		err = state.SetActor(ida, &types.Actor{
			Code:    builtin.AccountActorCodeID,
			Balance: info.Balance,
			Head:    st,
		})
		if err != nil {
			return xerrors.Errorf("setting account from actmap: %w", err)
		}
	} else if (info.Type == genesis.TMultisig) {
		var ainfo genesis.MultisigMeta
		if err := json.Unmarshal(info.Meta, &ainfo); err != nil {
			return xerrors.Errorf("unmarshaling account meta: %w", err)
		}
		pending, err := adt.MakeEmptyMap(adt.WrapStore(ctx, cst)).Root()
		if err != nil {
			return xerrors.Errorf("failed to create empty map: %v", err)
		}
	
		st, err := cst.Put(ctx, &multisig.State{
			Signers: ainfo.Signers,
			NumApprovalsThreshold: uint64(ainfo.Threshold),
			StartEpoch: abi.ChainEpoch(ainfo.VestingStart),
			UnlockDuration: abi.ChainEpoch(ainfo.VestingDuration),
			PendingTxns: pending,
			InitialBalance: info.Balance,
		})
		if err != nil {
			return err
		}
		err = state.SetActor(ida, &types.Actor{
			Code:    builtin.MultisigActorCodeID,
			Balance: info.Balance,
			Head:    st,
		})
		if err != nil {
			return xerrors.Errorf("setting account from actmap: %w", err)
		}
	}

	return nil
}

func VerifyPreSealedData(ctx context.Context, cs *store.ChainStore, stateroot cid.Cid, template genesis.Template) (cid.Cid, error) {
	verifNeeds := make(map[address.Address]abi.PaddedPieceSize)
	var sum abi.PaddedPieceSize
	for _, m := range template.Miners {
		for _, s := range m.Sectors {
			amt := s.Deal.PieceSize
			verifNeeds[s.Deal.Client] += amt
			sum += amt
		}
	}

	verifier, err := address.NewIDAddress(80)
	if err != nil {
		return cid.Undef, err
	}

	vm, err := vm.NewVM(stateroot, 0, &fakeRand{}, cs.Blockstore(), &fakedSigSyscalls{cs.VMSys()})
	if err != nil {
		return cid.Undef, xerrors.Errorf("failed to create NewVM: %w", err)
	}

	_, err = doExecValue(ctx, vm, builtin.VerifiedRegistryActorAddr, verifier, types.NewInt(0), builtin.MethodsVerifiedRegistry.AddVerifier, mustEnc(&verifreg.AddVerifierParams{
		Address:   verifier,
		Allowance: abi.NewStoragePower(int64(sum)), // eh, close enough

	}))
	if err != nil {
		return cid.Undef, xerrors.Errorf("failed to create verifier: %w", err)
	}

	for c, amt := range verifNeeds {
		_, err := doExecValue(ctx, vm, builtin.VerifiedRegistryActorAddr, verifier, types.NewInt(0), builtin.MethodsVerifiedRegistry.AddVerifiedClient, mustEnc(&verifreg.AddVerifiedClientParams{
			Address:   c,
			Allowance: abi.NewStoragePower(int64(amt)),
		}))
		if err != nil {
			return cid.Undef, xerrors.Errorf("failed to add verified client: %w", err)
		}
	}

	st, err := vm.Flush(ctx)
	if err != nil {
		return cid.Cid{}, xerrors.Errorf("vm flush: %w", err)
	}

	return st, nil
}

func MakeGenesisBlock(ctx context.Context, bs bstore.Blockstore, sys runtime.Syscalls, template genesis.Template) (*GenesisBootstrap, error) {
	st, err := MakeInitialStateTree(ctx, bs, template)
	if err != nil {
		return nil, xerrors.Errorf("make initial state tree failed: %w", err)
	}

	stateroot, err := st.Flush(ctx)
	if err != nil {
		return nil, xerrors.Errorf("flush state tree failed: %w", err)
	}

	// temp chainstore
	cs := store.NewChainStore(bs, datastore.NewMapDatastore(), sys)

	// Verify PreSealed Data
	stateroot, err = VerifyPreSealedData(ctx, cs, stateroot, template)
	if err != nil {
		return nil, xerrors.Errorf("failed to verify presealed data: %w", err)
	}

	stateroot, err = SetupStorageMiners(ctx, cs, stateroot, template.Miners)
	if err != nil {
		return nil, xerrors.Errorf("setup miners failed: %w", err)
	}

	cst := cbor.NewCborStore(bs)

	emptyroot, err := amt.FromArray(ctx, cst, nil)
	if err != nil {
		return nil, xerrors.Errorf("amt build failed: %w", err)
	}

	mm := &types.MsgMeta{
		BlsMessages:   emptyroot,
		SecpkMessages: emptyroot,
	}
	mmb, err := mm.ToStorageBlock()
	if err != nil {
		return nil, xerrors.Errorf("serializing msgmeta failed: %w", err)
	}
	if err := bs.Put(mmb); err != nil {
		return nil, xerrors.Errorf("putting msgmeta block to blockstore: %w", err)
	}

	log.Infof("Empty Genesis root: %s", emptyroot)

	genesisticket := &types.Ticket{
		VRFProof: []byte("vrf proof0000000vrf proof0000000"),
	}

	b := &types.BlockHeader{
		Miner:                 builtin.SystemActorAddr,
		Ticket:                genesisticket,
		Parents:               []cid.Cid{},
		Height:                0,
		ParentWeight:          types.NewInt(0),
		ParentStateRoot:       stateroot,
		Messages:              mmb.Cid(),
		ParentMessageReceipts: emptyroot,
		BLSAggregate:          nil,
		BlockSig:              nil,
		Timestamp:             template.Timestamp,
		ElectionProof:         new(types.ElectionProof),
		BeaconEntries: []types.BeaconEntry{
			{
				Round: 0,
				Data:  make([]byte, 32),
			},
		},
	}

	sb, err := b.ToStorageBlock()
	if err != nil {
		return nil, xerrors.Errorf("serializing block header failed: %w", err)
	}

	if err := bs.Put(sb); err != nil {
		return nil, xerrors.Errorf("putting header to blockstore: %w", err)
	}

	return &GenesisBootstrap{
		Genesis: b,
	}, nil
}<|MERGE_RESOLUTION|>--- conflicted
+++ resolved
@@ -206,60 +206,8 @@
 			return nil, err
 		}
 
-<<<<<<< HEAD
 		if err = createAccount(ctx, bs, cst, state, ida, info); err != nil {
 			return nil, err
-=======
-		// var newAddress address.Address
-
-		if info.Type == genesis.TAccount {
-			var ainfo genesis.AccountMeta
-			if err := json.Unmarshal(info.Meta, &ainfo); err != nil {
-				return nil, xerrors.Errorf("unmarshaling account meta: %w", err)
-			}
-			st, err := cst.Put(ctx, &account.State{Address: ainfo.Owner})
-			if err != nil {
-				return nil, err
-			}
-			err = state.SetActor(ida, &types.Actor{
-				Code:    builtin.AccountActorCodeID,
-				Balance: info.Balance,
-				Head:    st,
-			})
-			if err != nil {
-				return nil, xerrors.Errorf("setting account from actmap: %w", err)
-			}
-		} else if info.Type == genesis.TMultisig {
-			var ainfo genesis.MultisigMeta
-			if err := json.Unmarshal(info.Meta, &ainfo); err != nil {
-				return nil, xerrors.Errorf("unmarshaling account meta: %w", err)
-			}
-
-			pending, err := adt.MakeEmptyMap(adt.WrapStore(ctx, cst)).Root()
-			if err != nil {
-				return nil, xerrors.Errorf("failed to create empty map: %v", err)
-			}
-
-			st, err := cst.Put(ctx, &multisig.State{
-				Signers:               ainfo.Signers,
-				NumApprovalsThreshold: uint64(ainfo.Threshold),
-				StartEpoch:            abi.ChainEpoch(ainfo.VestingStart),
-				UnlockDuration:        abi.ChainEpoch(ainfo.VestingDuration),
-				PendingTxns:           pending,
-				InitialBalance:        info.Balance,
-			})
-			if err != nil {
-				return nil, err
-			}
-			err = state.SetActor(ida, &types.Actor{
-				Code:    builtin.MultisigActorCodeID,
-				Balance: info.Balance,
-				Head:    st,
-			})
-			if err != nil {
-				return nil, xerrors.Errorf("setting account from actmap: %w", err)
-			}
->>>>>>> e1c9c429
 		}
 
 	}
@@ -277,8 +225,7 @@
 }
 
 func createAccount(ctx context.Context, bs bstore.Blockstore, cst cbor.IpldStore, state *state.StateTree, ida address.Address, info genesis.Actor) error {
-	// var newAddress address.Address
-	if (info.Type == genesis.TAccount) {
+	if info.Type == genesis.TAccount {
 		var ainfo genesis.AccountMeta
 		if err := json.Unmarshal(info.Meta, &ainfo); err != nil {
 			return xerrors.Errorf("unmarshaling account meta: %w", err)
@@ -295,7 +242,7 @@
 		if err != nil {
 			return xerrors.Errorf("setting account from actmap: %w", err)
 		}
-	} else if (info.Type == genesis.TMultisig) {
+	} else if info.Type == genesis.TMultisig {
 		var ainfo genesis.MultisigMeta
 		if err := json.Unmarshal(info.Meta, &ainfo); err != nil {
 			return xerrors.Errorf("unmarshaling account meta: %w", err)
@@ -306,12 +253,12 @@
 		}
 	
 		st, err := cst.Put(ctx, &multisig.State{
-			Signers: ainfo.Signers,
+			Signers: 			   ainfo.Signers,
 			NumApprovalsThreshold: uint64(ainfo.Threshold),
-			StartEpoch: abi.ChainEpoch(ainfo.VestingStart),
-			UnlockDuration: abi.ChainEpoch(ainfo.VestingDuration),
-			PendingTxns: pending,
-			InitialBalance: info.Balance,
+			StartEpoch: 		   abi.ChainEpoch(ainfo.VestingStart),
+			UnlockDuration: 	   abi.ChainEpoch(ainfo.VestingDuration),
+			PendingTxns: 		   pending,
+			InitialBalance: 	   info.Balance,
 		})
 		if err != nil {
 			return err
